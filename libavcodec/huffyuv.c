--- conflicted
+++ resolved
@@ -510,7 +510,7 @@
         return AVERROR_INVALIDDATA;
     }
 
-    if ((avctx->pix_fmt == PIX_FMT_YUV422P || avctx->pix_fmt == PIX_FMT_YUV420P) && avctx->width & 1) {
+    if ((avctx->pix_fmt == AV_PIX_FMT_YUV422P || avctx->pix_fmt == AV_PIX_FMT_YUV420P) && avctx->width & 1) {
         av_log(avctx, AV_LOG_ERROR, "width must be even for this colorspace\n");
         return AVERROR_INVALIDDATA;
     }
@@ -583,28 +583,18 @@
     avctx->coded_frame = &s->picture;
 
     switch (avctx->pix_fmt) {
-<<<<<<< HEAD
-    case PIX_FMT_YUV420P:
-    case PIX_FMT_YUV422P:
+    case AV_PIX_FMT_YUV420P:
+    case AV_PIX_FMT_YUV422P:
         if (s->width & 1) {
             av_log(avctx, AV_LOG_ERROR, "width must be even for this colorspace\n");
             return AVERROR(EINVAL);
         }
-        s->bitstream_bpp = avctx->pix_fmt == PIX_FMT_YUV420P ? 12 : 16;
+        s->bitstream_bpp = avctx->pix_fmt == AV_PIX_FMT_YUV420P ? 12 : 16;
         break;
-    case PIX_FMT_RGB32:
+    case AV_PIX_FMT_RGB32:
         s->bitstream_bpp = 32;
         break;
-    case PIX_FMT_RGB24:
-=======
-    case AV_PIX_FMT_YUV420P:
-        s->bitstream_bpp = 12;
-        break;
-    case AV_PIX_FMT_YUV422P:
-        s->bitstream_bpp = 16;
-        break;
-    case AV_PIX_FMT_RGB32:
->>>>>>> 716d413c
+    case AV_PIX_FMT_RGB24:
         s->bitstream_bpp = 24;
         break;
     default:
@@ -1439,7 +1429,7 @@
             }
             encode_bgra_bitstream(s, width, 4);
         }
-    }else if(avctx->pix_fmt == PIX_FMT_RGB24){
+    }else if(avctx->pix_fmt == AV_PIX_FMT_RGB24){
         uint8_t *data = p->data[0] + (height-1)*p->linesize[0];
         const int stride = -p->linesize[0];
         const int fake_stride = -fake_ystride;
@@ -1557,13 +1547,8 @@
     .init           = encode_init,
     .encode2        = encode_frame,
     .close          = encode_end,
-<<<<<<< HEAD
-    .pix_fmts       = (const enum PixelFormat[]){
-        PIX_FMT_YUV422P, PIX_FMT_RGB24, PIX_FMT_RGB32, PIX_FMT_NONE
-=======
     .pix_fmts       = (const enum AVPixelFormat[]){
-        AV_PIX_FMT_YUV422P, AV_PIX_FMT_RGB32, AV_PIX_FMT_NONE
->>>>>>> 716d413c
+        AV_PIX_FMT_YUV422P, AV_PIX_FMT_RGB24, AV_PIX_FMT_RGB32, AV_PIX_FMT_NONE
     },
     .long_name      = NULL_IF_CONFIG_SMALL("Huffyuv / HuffYUV"),
 };
@@ -1578,13 +1563,8 @@
     .init           = encode_init,
     .encode2        = encode_frame,
     .close          = encode_end,
-<<<<<<< HEAD
-    .pix_fmts       = (const enum PixelFormat[]){
-        PIX_FMT_YUV420P, PIX_FMT_YUV422P, PIX_FMT_RGB24, PIX_FMT_RGB32, PIX_FMT_NONE
-=======
     .pix_fmts       = (const enum AVPixelFormat[]){
-        AV_PIX_FMT_YUV420P, AV_PIX_FMT_YUV422P, AV_PIX_FMT_RGB32, AV_PIX_FMT_NONE
->>>>>>> 716d413c
+        AV_PIX_FMT_YUV420P, AV_PIX_FMT_YUV422P, AV_PIX_FMT_RGB24, AV_PIX_FMT_RGB32, AV_PIX_FMT_NONE
     },
     .long_name      = NULL_IF_CONFIG_SMALL("Huffyuv FFmpeg variant"),
 };
