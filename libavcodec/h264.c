--- conflicted
+++ resolved
@@ -4042,11 +4042,7 @@
                 s->workaround_bugs |= FF_BUG_TRUNCATED;
 
             if (!(s->workaround_bugs & FF_BUG_TRUNCATED))
-<<<<<<< HEAD
-                while(dst_length > 0 && ptr[dst_length - 1] == 0)
-=======
                 while (dst_length > 0 && ptr[dst_length - 1] == 0)
->>>>>>> af408476
                     dst_length--;
             bit_length = !dst_length ? 0
                                      : (8 * dst_length -
