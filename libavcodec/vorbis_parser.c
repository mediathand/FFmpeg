--- conflicted
+++ resolved
@@ -209,13 +209,8 @@
     return 0;
 }
 
-<<<<<<< HEAD
-int avpriv_vorbis_parse_frame_flags(VorbisParseContext *s, const uint8_t *buf,
+int avpriv_vorbis_parse_frame_flags(AVVorbisParseContext *s, const uint8_t *buf,
                                     int buf_size, int *flags)
-=======
-int avpriv_vorbis_parse_frame(AVVorbisParseContext *s, const uint8_t *buf,
-                              int buf_size)
->>>>>>> 6896f95b
 {
     int duration = 0;
 
@@ -263,17 +258,13 @@
     return duration;
 }
 
-<<<<<<< HEAD
-int avpriv_vorbis_parse_frame(VorbisParseContext *s, const uint8_t *buf,
+int avpriv_vorbis_parse_frame(AVVorbisParseContext *s, const uint8_t *buf,
                               int buf_size)
 {
     return avpriv_vorbis_parse_frame_flags(s, buf, buf_size, NULL);
 }
 
-void avpriv_vorbis_parse_reset(VorbisParseContext *s)
-=======
 void avpriv_vorbis_parse_reset(AVVorbisParseContext *s)
->>>>>>> 6896f95b
 {
     if (s->valid_extradata)
         s->previous_blocksize = s->blocksize[0];
