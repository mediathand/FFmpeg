/*
 * This file is part of FFmpeg.
 *
 * FFmpeg is free software; you can redistribute it and/or
 * modify it under the terms of the GNU Lesser General Public
 * License as published by the Free Software Foundation; either
 * version 2.1 of the License, or (at your option) any later version.
 *
 * FFmpeg is distributed in the hope that it will be useful,
 * but WITHOUT ANY WARRANTY; without even the implied warranty of
 * MERCHANTABILITY or FITNESS FOR A PARTICULAR PURPOSE.  See the GNU
 * Lesser General Public License for more details.
 *
 * You should have received a copy of the GNU Lesser General Public
 * License along with FFmpeg; if not, write to the Free Software
 * Foundation, Inc., 51 Franklin Street, Fifth Floor, Boston, MA 02110-1301 USA
 */

#ifndef AVCODEC_VERSION_H
#define AVCODEC_VERSION_H

/**
 * @file
 * @ingroup libavc
 * Libavcodec version macros.
 */

#include "libavutil/version.h"

#define LIBAVCODEC_VERSION_MAJOR  58
#define LIBAVCODEC_VERSION_MINOR   0
#define LIBAVCODEC_VERSION_MICRO 100

#define LIBAVCODEC_VERSION_INT  AV_VERSION_INT(LIBAVCODEC_VERSION_MAJOR, \
                                               LIBAVCODEC_VERSION_MINOR, \
                                               LIBAVCODEC_VERSION_MICRO)
#define LIBAVCODEC_VERSION      AV_VERSION(LIBAVCODEC_VERSION_MAJOR,    \
                                           LIBAVCODEC_VERSION_MINOR,    \
                                           LIBAVCODEC_VERSION_MICRO)
#define LIBAVCODEC_BUILD        LIBAVCODEC_VERSION_INT

#define LIBAVCODEC_IDENT        "Lavc" AV_STRINGIFY(LIBAVCODEC_VERSION)

/**
 * FF_API_* defines may be placed below to indicate public API that will be
 * dropped at a future version bump. The defines themselves are not part of
 * the public API and may change, break or disappear at any time.
 *
 * @note, when bumping the major version it is recommended to manually
 * disable each FF_API_* in its own commit instead of disabling them all
 * at once through the bump. This improves the git bisect-ability of the change.
 */

<<<<<<< HEAD
#ifndef FF_API_LOWRES
#define FF_API_LOWRES            (LIBAVCODEC_VERSION_MAJOR < 59)
#endif
#ifndef FF_API_DEBUG_MV
#define FF_API_DEBUG_MV          (LIBAVCODEC_VERSION_MAJOR < 58)
#endif
#ifndef FF_API_AVCTX_TIMEBASE
#define FF_API_AVCTX_TIMEBASE    (LIBAVCODEC_VERSION_MAJOR < 59)
#endif
#ifndef FF_API_STREAM_CODEC_TAG
#define FF_API_STREAM_CODEC_TAG  (LIBAVCODEC_VERSION_MAJOR < 58)
#endif
=======
>>>>>>> 0648dec1
#ifndef FF_API_CODED_FRAME
#define FF_API_CODED_FRAME       (LIBAVCODEC_VERSION_MAJOR < 59)
#endif
#ifndef FF_API_SIDEDATA_ONLY_PKT
#define FF_API_SIDEDATA_ONLY_PKT (LIBAVCODEC_VERSION_MAJOR < 59)
#endif
#ifndef FF_API_VDPAU_PROFILE
#define FF_API_VDPAU_PROFILE     (LIBAVCODEC_VERSION_MAJOR < 59)
#endif
#ifndef FF_API_CONVERGENCE_DURATION
#define FF_API_CONVERGENCE_DURATION (LIBAVCODEC_VERSION_MAJOR < 59)
#endif
#ifndef FF_API_AVPICTURE
#define FF_API_AVPICTURE         (LIBAVCODEC_VERSION_MAJOR < 59)
#endif
#ifndef FF_API_AVPACKET_OLD_API
#define FF_API_AVPACKET_OLD_API (LIBAVCODEC_VERSION_MAJOR < 59)
#endif
#ifndef FF_API_RTP_CALLBACK
#define FF_API_RTP_CALLBACK      (LIBAVCODEC_VERSION_MAJOR < 59)
#endif
#ifndef FF_API_VBV_DELAY
#define FF_API_VBV_DELAY         (LIBAVCODEC_VERSION_MAJOR < 59)
#endif
#ifndef FF_API_CODER_TYPE
#define FF_API_CODER_TYPE        (LIBAVCODEC_VERSION_MAJOR < 59)
#endif
#ifndef FF_API_STAT_BITS
#define FF_API_STAT_BITS         (LIBAVCODEC_VERSION_MAJOR < 59)
#endif
#ifndef FF_API_PRIVATE_OPT
#define FF_API_PRIVATE_OPT      (LIBAVCODEC_VERSION_MAJOR < 59)
#endif
#ifndef FF_API_ASS_TIMING
#define FF_API_ASS_TIMING       (LIBAVCODEC_VERSION_MAJOR < 59)
#endif
#ifndef FF_API_OLD_BSF
#define FF_API_OLD_BSF          (LIBAVCODEC_VERSION_MAJOR < 59)
#endif
#ifndef FF_API_COPY_CONTEXT
#define FF_API_COPY_CONTEXT     (LIBAVCODEC_VERSION_MAJOR < 59)
#endif
#ifndef FF_API_GET_CONTEXT_DEFAULTS
#define FF_API_GET_CONTEXT_DEFAULTS (LIBAVCODEC_VERSION_MAJOR < 59)
#endif
#ifndef FF_API_NVENC_OLD_NAME
#define FF_API_NVENC_OLD_NAME    (LIBAVCODEC_VERSION_MAJOR < 59)
#endif
#ifndef FF_API_STRUCT_VAAPI_CONTEXT
#define FF_API_STRUCT_VAAPI_CONTEXT (LIBAVCODEC_VERSION_MAJOR < 59)
#endif
#ifndef FF_API_MERGE_SD_API
#define FF_API_MERGE_SD_API      (LIBAVCODEC_VERSION_MAJOR < 59)
#endif
#ifndef FF_API_TAG_STRING
#define FF_API_TAG_STRING        (LIBAVCODEC_VERSION_MAJOR < 59)
#endif
#ifndef FF_API_GETCHROMA
#define FF_API_GETCHROMA         (LIBAVCODEC_VERSION_MAJOR < 59)
#endif


#endif /* AVCODEC_VERSION_H */<|MERGE_RESOLUTION|>--- conflicted
+++ resolved
@@ -51,7 +51,6 @@
  * at once through the bump. This improves the git bisect-ability of the change.
  */
 
-<<<<<<< HEAD
 #ifndef FF_API_LOWRES
 #define FF_API_LOWRES            (LIBAVCODEC_VERSION_MAJOR < 59)
 #endif
@@ -61,11 +60,6 @@
 #ifndef FF_API_AVCTX_TIMEBASE
 #define FF_API_AVCTX_TIMEBASE    (LIBAVCODEC_VERSION_MAJOR < 59)
 #endif
-#ifndef FF_API_STREAM_CODEC_TAG
-#define FF_API_STREAM_CODEC_TAG  (LIBAVCODEC_VERSION_MAJOR < 58)
-#endif
-=======
->>>>>>> 0648dec1
 #ifndef FF_API_CODED_FRAME
 #define FF_API_CODED_FRAME       (LIBAVCODEC_VERSION_MAJOR < 59)
 #endif
