/*
 * DV decoder
 * Copyright (c) 2002 Fabrice Bellard
 * Copyright (c) 2004 Roman Shaposhnik
 *
 * 50 Mbps (DVCPRO50) support
 * Copyright (c) 2006 Daniel Maas <dmaas@maasdigital.com>
 *
 * 100 Mbps (DVCPRO HD) support
 * Initial code by Daniel Maas <dmaas@maasdigital.com> (funded by BBC R&D)
 * Final code by Roman Shaposhnik
 *
 * Many thanks to Dan Dennedy <dan@dennedy.org> for providing wealth
 * of DV technical info.
 *
 * This file is part of FFmpeg.
 *
 * FFmpeg is free software; you can redistribute it and/or
 * modify it under the terms of the GNU Lesser General Public
 * License as published by the Free Software Foundation; either
 * version 2.1 of the License, or (at your option) any later version.
 *
 * FFmpeg is distributed in the hope that it will be useful,
 * but WITHOUT ANY WARRANTY; without even the implied warranty of
 * MERCHANTABILITY or FITNESS FOR A PARTICULAR PURPOSE.  See the GNU
 * Lesser General Public License for more details.
 *
 * You should have received a copy of the GNU Lesser General Public
 * License along with FFmpeg; if not, write to the Free Software
 * Foundation, Inc., 51 Franklin Street, Fifth Floor, Boston, MA 02110-1301 USA
 */

/**
 * @file
 * DV decoder
 */

#include "libavutil/avassert.h"
#include "libavutil/imgutils.h"
#include "libavutil/internal.h"
#include "libavutil/pixdesc.h"

#include "avcodec.h"
#include "dv.h"
#include "dv_profile_internal.h"
#include "dvdata.h"
#include "get_bits.h"
#include "idctdsp.h"
#include "internal.h"
#include "put_bits.h"
#include "simple_idct.h"

typedef struct BlockInfo {
    const uint32_t *factor_table;
    const uint8_t *scan_table;
    uint8_t pos; /* position in block */
    void (*idct_put)(uint8_t *dest, int line_size, int16_t *block);
    uint8_t partial_bit_count;
    uint32_t partial_bit_buffer;
    int shift_offset;
} BlockInfo;

static const int dv_iweight_bits = 14;

static const uint16_t dv_iweight_88[64] = {
    32768, 16705, 16705, 17734, 17032, 17734, 18205, 18081,
    18081, 18205, 18725, 18562, 19195, 18562, 18725, 19266,
    19091, 19705, 19705, 19091, 19266, 21407, 19643, 20267,
    20228, 20267, 19643, 21407, 22725, 21826, 20853, 20806,
    20806, 20853, 21826, 22725, 23170, 23170, 21407, 21400,
    21407, 23170, 23170, 24598, 23786, 22018, 22018, 23786,
    24598, 25251, 24465, 22654, 24465, 25251, 25972, 25172,
    25172, 25972, 26722, 27969, 26722, 29692, 29692, 31521,
};
static const uint16_t dv_iweight_248[64] = {
    32768, 16384, 16705, 16705, 17734, 17734, 17734, 17734,
    18081, 18081, 18725, 18725, 21407, 21407, 19091, 19091,
    19195, 19195, 18205, 18205, 18725, 18725, 19705, 19705,
    20267, 20267, 21826, 21826, 23170, 23170, 20806, 20806,
    20267, 20267, 19266, 19266, 21407, 21407, 20853, 20853,
    21400, 21400, 23786, 23786, 24465, 24465, 22018, 22018,
    23170, 23170, 22725, 22725, 24598, 24598, 24465, 24465,
    25172, 25172, 27969, 27969, 25972, 25972, 29692, 29692
};

/**
 * The "inverse" DV100 weights are actually just the spec weights (zig-zagged).
 */
static const uint16_t dv_iweight_1080_y[64] = {
    128,  16,  16,  17,  17,  17,  18,  18,
     18,  18,  18,  18,  19,  18,  18,  19,
     19,  19,  19,  19,  19,  42,  38,  40,
     40,  40,  38,  42,  44,  43,  41,  41,
     41,  41,  43,  44,  45,  45,  42,  42,
     42,  45,  45,  48,  46,  43,  43,  46,
     48,  49,  48,  44,  48,  49, 101,  98,
     98, 101, 104, 109, 104, 116, 116, 123,
};
static const uint16_t dv_iweight_1080_c[64] = {
    128,  16,  16,  17,  17,  17,  25,  25,
     25,  25,  26,  25,  26,  25,  26,  26,
     26,  27,  27,  26,  26,  42,  38,  40,
     40,  40,  38,  42,  44,  43,  41,  41,
     41,  41,  43,  44,  91,  91,  84,  84,
     84,  91,  91,  96,  93,  86,  86,  93,
     96, 197, 191, 177, 191, 197, 203, 197,
    197, 203, 209, 219, 209, 232, 232, 246,
};
static const uint16_t dv_iweight_720_y[64] = {
    128,  16,  16,  17,  17,  17,  18,  18,
     18,  18,  18,  18,  19,  18,  18,  19,
     19,  19,  19,  19,  19,  42,  38,  40,
     40,  40,  38,  42,  44,  43,  41,  41,
     41,  41,  43,  44,  68,  68,  63,  63,
     63,  68,  68,  96,  92,  86,  86,  92,
     96,  98,  96,  88,  96,  98, 202, 196,
    196, 202, 208, 218, 208, 232, 232, 246,
};
static const uint16_t dv_iweight_720_c[64] = {
    128,  24,  24,  26,  26,  26,  36,  36,
     36,  36,  36,  36,  38,  36,  36,  38,
     38,  38,  38,  38,  38,  84,  76,  80,
     80,  80,  76,  84,  88,  86,  82,  82,
     82,  82,  86,  88, 182, 182, 168, 168,
    168, 182, 182, 192, 186, 192, 172, 186,
    192, 394, 382, 354, 382, 394, 406, 394,
    394, 406, 418, 438, 418, 464, 464, 492,
};

static void dv_init_weight_tables(DVVideoContext *ctx, const AVDVProfile *d)
{
    int j, i, c, s;
    uint32_t *factor1 = &ctx->idct_factor[0],
             *factor2 = &ctx->idct_factor[DV_PROFILE_IS_HD(d) ? 4096 : 2816];

    if (DV_PROFILE_IS_HD(d)) {
        /* quantization quanta by QNO for DV100 */
        static const uint8_t dv100_qstep[16] = {
            1, /* QNO = 0 and 1 both have no quantization */
            1,
            2, 3, 4, 5, 6, 7, 8, 16, 18, 20, 22, 24, 28, 52
        };
        const uint16_t *iweight1, *iweight2;

        if (d->height == 720) {
            iweight1 = &dv_iweight_720_y[0];
            iweight2 = &dv_iweight_720_c[0];
        } else {
            iweight1 = &dv_iweight_1080_y[0];
            iweight2 = &dv_iweight_1080_c[0];
        }
        for (c = 0; c < 4; c++) {
            for (s = 0; s < 16; s++) {
                for (i = 0; i < 64; i++) {
                    *factor1++ = (dv100_qstep[s] << (c + 9)) * iweight1[i];
                    *factor2++ = (dv100_qstep[s] << (c + 9)) * iweight2[i];
                }
            }
        }
    } else {
        static const uint8_t dv_quant_areas[4] = { 6, 21, 43, 64 };
        const uint16_t *iweight1 = &dv_iweight_88[0];
        for (j = 0; j < 2; j++, iweight1 = &dv_iweight_248[0]) {
            for (s = 0; s < 22; s++) {
                for (i = c = 0; c < 4; c++) {
                    for (; i < dv_quant_areas[c]; i++) {
                        *factor1   = iweight1[i] << (ff_dv_quant_shifts[s][c] + 1);
                        *factor2++ = (*factor1++) << 1;
                    }
                }
            }
        }
    }
}

static av_cold int dvvideo_decode_init(AVCodecContext *avctx)
{
    DVVideoContext *s = avctx->priv_data;
    IDCTDSPContext idsp;
    int i;

    memset(&idsp,0, sizeof(idsp));
    ff_idctdsp_init(&idsp, avctx);

    for (i = 0; i < 64; i++)
        s->dv_zigzag[0][i] = idsp.idct_permutation[ff_zigzag_direct[i]];

    if (avctx->lowres){
        for (i = 0; i < 64; i++){
            int j = ff_dv_zigzag248_direct[i];
            s->dv_zigzag[1][i] = idsp.idct_permutation[(j & 7) + (j & 8) * 4 + (j & 48) / 2];
        }
    }else
        memcpy(s->dv_zigzag[1], ff_dv_zigzag248_direct, sizeof(s->dv_zigzag[1]));

    s->idct_put[0] = idsp.idct_put;
    s->idct_put[1] = ff_simple_idct248_put;

    return ff_dvvideo_init(avctx);
}

/* decode AC coefficients */
static void dv_decode_ac(GetBitContext *gb, BlockInfo *mb, int16_t *block)
{
    int last_index = gb->size_in_bits;
    const uint8_t  *scan_table   = mb->scan_table;
    const uint32_t *factor_table = mb->factor_table;
    int pos                      = mb->pos;
    int partial_bit_count        = mb->partial_bit_count;
    int level, run, vlc_len, index;

    OPEN_READER_NOSIZE(re, gb);
    UPDATE_CACHE(re, gb);

    /* if we must parse a partial VLC, we do it here */
    if (partial_bit_count > 0) {
        re_cache              = re_cache >> partial_bit_count |
                                mb->partial_bit_buffer;
        re_index             -= partial_bit_count;
        mb->partial_bit_count = 0;
    }

    /* get the AC coefficients until last_index is reached */
    for (;;) {
        ff_dlog(NULL, "%2d: bits=%04x index=%d\n", pos, SHOW_UBITS(re, gb, 16),
                re_index);
        /* our own optimized GET_RL_VLC */
        index   = NEG_USR32(re_cache, TEX_VLC_BITS);
        vlc_len = ff_dv_rl_vlc[index].len;
        if (vlc_len < 0) {
            index = NEG_USR32((unsigned) re_cache << TEX_VLC_BITS, -vlc_len) +
                    ff_dv_rl_vlc[index].level;
            vlc_len = TEX_VLC_BITS - vlc_len;
        }
        level = ff_dv_rl_vlc[index].level;
        run   = ff_dv_rl_vlc[index].run;

        /* gotta check if we're still within gb boundaries */
        if (re_index + vlc_len > last_index) {
            /* should be < 16 bits otherwise a codeword could have been parsed */
            mb->partial_bit_count  = last_index - re_index;
            mb->partial_bit_buffer = re_cache & ~(-1u >> mb->partial_bit_count);
            re_index               = last_index;
            break;
        }
        re_index += vlc_len;

        ff_dlog(NULL, "run=%d level=%d\n", run, level);
        pos += run;
        if (pos >= 64)
            break;

        level = (level * factor_table[pos] + (1 << (dv_iweight_bits - 1))) >>
                dv_iweight_bits;
        block[scan_table[pos]] = level;

        UPDATE_CACHE(re, gb);
    }
    CLOSE_READER(re, gb);
    mb->pos = pos;
}

static inline void bit_copy(PutBitContext *pb, GetBitContext *gb)
{
    int bits_left = get_bits_left(gb);
    while (bits_left >= MIN_CACHE_BITS) {
        put_bits(pb, MIN_CACHE_BITS, get_bits(gb, MIN_CACHE_BITS));
        bits_left -= MIN_CACHE_BITS;
    }
    if (bits_left > 0)
        put_bits(pb, bits_left, get_bits(gb, bits_left));
}

/* mb_x and mb_y are in units of 8 pixels */
static int dv_decode_video_segment(AVCodecContext *avctx, void *arg)
{
    DVVideoContext *s = avctx->priv_data;
    DVwork_chunk *work_chunk = arg;
    int quant, dc, dct_mode, class1, j;
    int mb_index, mb_x, mb_y, last_index;
    int y_stride, linesize;
    int16_t *block, *block1;
    int c_offset;
    uint8_t *y_ptr;
    const uint8_t *buf_ptr;
    PutBitContext pb, vs_pb;
    GetBitContext gb;
    BlockInfo mb_data[5 * DV_MAX_BPM], *mb, *mb1;
    LOCAL_ALIGNED_16(int16_t, sblock, [5 * DV_MAX_BPM], [64]);
    LOCAL_ALIGNED_16(uint8_t, mb_bit_buffer, [80     + FF_INPUT_BUFFER_PADDING_SIZE]); /* allow some slack */
    LOCAL_ALIGNED_16(uint8_t, vs_bit_buffer, [80 * 5 + FF_INPUT_BUFFER_PADDING_SIZE]); /* allow some slack */
    const int log2_blocksize = 3-s->avctx->lowres;
    int is_field_mode[5];
    int vs_bit_buffer_damaged = 0;
    int mb_bit_buffer_damaged[5] = {0};
    int retried = 0;
    int sta;

    av_assert1((((int) mb_bit_buffer) & 7) == 0);
    av_assert1((((int) vs_bit_buffer) & 7) == 0);

retry:

    memset(sblock, 0, 5 * DV_MAX_BPM * sizeof(*sblock));

    /* pass 1: read DC and AC coefficients in blocks */
    buf_ptr = &s->buf[work_chunk->buf_offset * 80];
    block1  = &sblock[0][0];
    mb1     = mb_data;
    init_put_bits(&vs_pb, vs_bit_buffer, 5 * 80);
    for (mb_index = 0; mb_index < 5; mb_index++, mb1 += s->sys->bpm, block1 += s->sys->bpm * 64) {
        /* skip header */
        quant    = buf_ptr[3] & 0x0f;
        if (avctx->error_concealment) {
            if ((buf_ptr[3] >> 4) == 0x0E)
                vs_bit_buffer_damaged = 1;
            if (!mb_index) {
                sta = buf_ptr[3] >> 4;
            } else if (sta != (buf_ptr[3] >> 4))
                vs_bit_buffer_damaged = 1;
        }
        buf_ptr += 4;
        init_put_bits(&pb, mb_bit_buffer, 80);
        mb    = mb1;
        block = block1;
        is_field_mode[mb_index] = 0;
        for (j = 0; j < s->sys->bpm; j++) {
            last_index = s->sys->block_sizes[j];
            init_get_bits(&gb, buf_ptr, last_index);

            /* get the DC */
            dc       = get_sbits(&gb, 9);
            dct_mode = get_bits1(&gb);
            class1   = get_bits(&gb, 2);
            if (DV_PROFILE_IS_HD(s->sys)) {
                mb->idct_put     = s->idct_put[0];
                mb->scan_table   = s->dv_zigzag[0];
                mb->factor_table = &s->idct_factor[(j >= 4) * 4 * 16 * 64 +
                                                   class1       * 16 * 64 +
                                                   quant             * 64];
                is_field_mode[mb_index] |= !j && dct_mode;
            } else {
                mb->idct_put     = s->idct_put[dct_mode && log2_blocksize == 3];
                mb->scan_table   = s->dv_zigzag[dct_mode];
                mb->factor_table =
                    &s->idct_factor[(class1 == 3)               * 2 * 22 * 64 +
                                    dct_mode                        * 22 * 64 +
                                    (quant + ff_dv_quant_offset[class1]) * 64];
            }
            dc = dc << 2;
            /* convert to unsigned because 128 is not added in the
             * standard IDCT */
            dc                   += 1024;
            block[0]              = dc;
            buf_ptr              += last_index >> 3;
            mb->pos               = 0;
            mb->partial_bit_count = 0;

            ff_dlog(avctx, "MB block: %d, %d ", mb_index, j);
            dv_decode_ac(&gb, mb, block);

            /* write the remaining bits in a new buffer only if the
             * block is finished */
            if (mb->pos >= 64)
                bit_copy(&pb, &gb);
            if (mb->pos >= 64 && mb->pos < 127)
                vs_bit_buffer_damaged = mb_bit_buffer_damaged[mb_index] = 1;

            block += 64;
            mb++;
        }

        if (mb_bit_buffer_damaged[mb_index] > 0)
            continue;

        /* pass 2: we can do it just after */
        ff_dlog(avctx, "***pass 2 size=%d MB#=%d\n", put_bits_count(&pb), mb_index);
        block = block1;
        mb    = mb1;
        init_get_bits(&gb, mb_bit_buffer, put_bits_count(&pb));
        put_bits32(&pb, 0); // padding must be zeroed
        flush_put_bits(&pb);
        for (j = 0; j < s->sys->bpm; j++, block += 64, mb++) {
            if (mb->pos < 64 && get_bits_left(&gb) > 0) {
                dv_decode_ac(&gb, mb, block);
                /* if still not finished, no need to parse other blocks */
                if (mb->pos < 64)
                    break;
                if (mb->pos < 127)
                    vs_bit_buffer_damaged = mb_bit_buffer_damaged[mb_index] = 1;
            }
        }
        /* all blocks are finished, so the extra bytes can be used at
         * the video segment level */
        if (j >= s->sys->bpm)
            bit_copy(&vs_pb, &gb);
    }

    /* we need a pass over the whole video segment */
    ff_dlog(avctx, "***pass 3 size=%d\n", put_bits_count(&vs_pb));
    block = &sblock[0][0];
    mb    = mb_data;
    init_get_bits(&gb, vs_bit_buffer, put_bits_count(&vs_pb));
    put_bits32(&vs_pb, 0); // padding must be zeroed
    flush_put_bits(&vs_pb);
    for (mb_index = 0; mb_index < 5; mb_index++) {
        for (j = 0; j < s->sys->bpm; j++) {
            if (mb->pos < 64 && get_bits_left(&gb) > 0 && !vs_bit_buffer_damaged) {
                ff_dlog(avctx, "start %d:%d\n", mb_index, j);
                dv_decode_ac(&gb, mb, block);
            }

            if (mb->pos >= 64 && mb->pos < 127) {
                av_log(avctx, AV_LOG_ERROR,
                       "AC EOB marker is absent pos=%d\n", mb->pos);
                vs_bit_buffer_damaged = 1;
            }
            block += 64;
            mb++;
        }
    }
    if (vs_bit_buffer_damaged && !retried) {
        av_log(avctx, AV_LOG_ERROR, "Concealing bitstream errors\n");
        retried = 1;
        goto retry;
    }

    /* compute idct and place blocks */
    block = &sblock[0][0];
    mb    = mb_data;
    for (mb_index = 0; mb_index < 5; mb_index++) {
        dv_calculate_mb_xy(s, work_chunk, mb_index, &mb_x, &mb_y);

        /* idct_put'ting luminance */
        if ((s->sys->pix_fmt == AV_PIX_FMT_YUV420P)                      ||
            (s->sys->pix_fmt == AV_PIX_FMT_YUV411P && mb_x >= (704 / 8)) ||
            (s->sys->height >= 720 && mb_y != 134)) {
            y_stride = (s->frame->linesize[0] <<
                        ((!is_field_mode[mb_index]) * log2_blocksize));
        } else {
            y_stride = (2 << log2_blocksize);
        }
        y_ptr    = s->frame->data[0] +
                   ((mb_y * s->frame->linesize[0] + mb_x) << log2_blocksize);
        linesize = s->frame->linesize[0] << is_field_mode[mb_index];
        mb[0].idct_put(y_ptr, linesize, block + 0 * 64);
        if (s->sys->video_stype == 4) { /* SD 422 */
            mb[2].idct_put(y_ptr + (1 << log2_blocksize),            linesize, block + 2 * 64);
        } else {
            mb[1].idct_put(y_ptr + (1 << log2_blocksize),            linesize, block + 1 * 64);
            mb[2].idct_put(y_ptr                         + y_stride, linesize, block + 2 * 64);
            mb[3].idct_put(y_ptr + (1 << log2_blocksize) + y_stride, linesize, block + 3 * 64);
        }
        mb    += 4;
        block += 4 * 64;

        /* idct_put'ting chrominance */
        c_offset = (((mb_y >>  (s->sys->pix_fmt == AV_PIX_FMT_YUV420P)) * s->frame->linesize[1] +
                     (mb_x >> ((s->sys->pix_fmt == AV_PIX_FMT_YUV411P) ? 2 : 1))) << log2_blocksize);
        for (j = 2; j; j--) {
            uint8_t *c_ptr = s->frame->data[j] + c_offset;
            if (s->sys->pix_fmt == AV_PIX_FMT_YUV411P && mb_x >= (704 / 8)) {
                uint64_t aligned_pixels[64 / 8];
                uint8_t *pixels = (uint8_t *) aligned_pixels;
                uint8_t *c_ptr1, *ptr1;
                int x, y;
                mb->idct_put(pixels, 8, block);
                for (y = 0; y < (1 << log2_blocksize); y++, c_ptr += s->frame->linesize[j], pixels += 8) {
                    ptr1   = pixels + ((1 << (log2_blocksize))>>1);
                    c_ptr1 = c_ptr + (s->frame->linesize[j] << log2_blocksize);
                    for (x = 0; x < (1 << FFMAX(log2_blocksize - 1, 0)); x++) {
                        c_ptr[x]  = pixels[x];
                        c_ptr1[x] = ptr1[x];
                    }
                }
                block += 64;
                mb++;
            } else {
                y_stride = (mb_y == 134) ? (1 << log2_blocksize) :
                           s->frame->linesize[j] << ((!is_field_mode[mb_index]) * log2_blocksize);
                linesize = s->frame->linesize[j] << is_field_mode[mb_index];
                (mb++)->idct_put(c_ptr, linesize, block);
                block += 64;
                if (s->sys->bpm == 8) {
                    (mb++)->idct_put(c_ptr + y_stride, linesize, block);
                    block += 64;
                }
            }
        }
    }
    return 0;
}

/* NOTE: exactly one frame must be given (120000 bytes for NTSC,
 * 144000 bytes for PAL - or twice those for 50Mbps) */
static int dvvideo_decode_frame(AVCodecContext *avctx, void *data,
                                int *got_frame, AVPacket *avpkt)
{
    uint8_t *buf = avpkt->data;
    int buf_size = avpkt->size;
    DVVideoContext *s = avctx->priv_data;
    const uint8_t *vsc_pack;
    int apt, is16_9, ret;
    const AVDVProfile *sys;

    sys = ff_dv_frame_profile(avctx, s->sys, buf, buf_size);
    if (!sys || buf_size < sys->frame_size) {
        av_log(avctx, AV_LOG_ERROR, "could not find dv frame profile\n");
        return -1; /* NOTE: we only accept several full frames */
    }

    if (sys != s->sys) {
        ret = ff_dv_init_dynamic_tables(s, sys);
        if (ret < 0) {
            av_log(avctx, AV_LOG_ERROR, "Error initializing the work tables.\n");
            return ret;
        }
        dv_init_weight_tables(s, sys);
        s->sys = sys;
    }

    s->frame            = data;
    s->frame->key_frame = 1;
    s->frame->pict_type = AV_PICTURE_TYPE_I;
    avctx->pix_fmt      = s->sys->pix_fmt;
    avctx->framerate    = av_inv_q(s->sys->time_base);

    ret = ff_set_dimensions(avctx, s->sys->width, s->sys->height);
    if (ret < 0)
        return ret;

    /* Determine the codec's sample_aspect ratio from the packet */
    vsc_pack = buf + 80 * 5 + 48 + 5;
    if (*vsc_pack == dv_video_control) {
        apt    = buf[4] & 0x07;
        is16_9 = (vsc_pack[2] & 0x07) == 0x02 ||
                 (!apt && (vsc_pack[2] & 0x07) == 0x07);
        ff_set_sar(avctx, s->sys->sar[is16_9]);
    }

    if ((ret = ff_get_buffer(avctx, s->frame, 0)) < 0)
        return ret;
    s->frame->interlaced_frame = 1;
    s->frame->top_field_first  = 0;

    /* Determine the codec's field order from the packet */
    if ( *vsc_pack == dv_video_control ) {
        s->frame->top_field_first = !(vsc_pack[3] & 0x40);
    }

    s->buf = buf;
    avctx->execute(avctx, dv_decode_video_segment, s->work_chunks, NULL,
                   dv_work_pool_size(s->sys), sizeof(DVwork_chunk));

    emms_c();

    /* return image */
    *got_frame = 1;

    return s->sys->frame_size;
}

AVCodec ff_dvvideo_decoder = {
    .name           = "dvvideo",
    .long_name      = NULL_IF_CONFIG_SMALL("DV (Digital Video)"),
    .type           = AVMEDIA_TYPE_VIDEO,
    .id             = AV_CODEC_ID_DVVIDEO,
    .priv_data_size = sizeof(DVVideoContext),
    .init           = dvvideo_decode_init,
    .decode         = dvvideo_decode_frame,
<<<<<<< HEAD
    .capabilities   = CODEC_CAP_DR1 | CODEC_CAP_SLICE_THREADS,
    .max_lowres     = 3,
=======
    .capabilities   = AV_CODEC_CAP_DR1 | AV_CODEC_CAP_SLICE_THREADS,
>>>>>>> def97856
};<|MERGE_RESOLUTION|>--- conflicted
+++ resolved
@@ -568,10 +568,6 @@
     .priv_data_size = sizeof(DVVideoContext),
     .init           = dvvideo_decode_init,
     .decode         = dvvideo_decode_frame,
-<<<<<<< HEAD
-    .capabilities   = CODEC_CAP_DR1 | CODEC_CAP_SLICE_THREADS,
+    .capabilities   = AV_CODEC_CAP_DR1 | AV_CODEC_CAP_SLICE_THREADS,
     .max_lowres     = 3,
-=======
-    .capabilities   = AV_CODEC_CAP_DR1 | AV_CODEC_CAP_SLICE_THREADS,
->>>>>>> def97856
 };