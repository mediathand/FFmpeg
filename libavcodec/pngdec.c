/*
 * PNG image format
 * Copyright (c) 2003 Fabrice Bellard
 *
 * This file is part of FFmpeg.
 *
 * FFmpeg is free software; you can redistribute it and/or
 * modify it under the terms of the GNU Lesser General Public
 * License as published by the Free Software Foundation; either
 * version 2.1 of the License, or (at your option) any later version.
 *
 * FFmpeg is distributed in the hope that it will be useful,
 * but WITHOUT ANY WARRANTY; without even the implied warranty of
 * MERCHANTABILITY or FITNESS FOR A PARTICULAR PURPOSE.  See the GNU
 * Lesser General Public License for more details.
 *
 * You should have received a copy of the GNU Lesser General Public
 * License along with FFmpeg; if not, write to the Free Software
 * Foundation, Inc., 51 Franklin Street, Fifth Floor, Boston, MA 02110-1301 USA
 */

//#define DEBUG

#include "libavutil/imgutils.h"
#include "avcodec.h"
#include "bytestream.h"
#include "png.h"

/* TODO:
 * - add 16 bit depth support
 */

#include <zlib.h>

<<<<<<< HEAD
=======
//#define DEBUG

typedef struct PNGDecContext {
    DSPContext dsp;

    GetByteContext gb;
    AVFrame picture1, picture2;
    AVFrame *current_picture, *last_picture;

    int state;
    int width, height;
    int bit_depth;
    int color_type;
    int compression_type;
    int interlace_type;
    int filter_type;
    int channels;
    int bits_per_pixel;
    int bpp;

    uint8_t *image_buf;
    int image_linesize;
    uint32_t palette[256];
    uint8_t *crow_buf;
    uint8_t *last_row;
    uint8_t *tmp_row;
    int pass;
    int crow_size; /* compressed row size (include filter type) */
    int row_size; /* decompressed row size */
    int pass_row_size; /* decompress row size of the current pass */
    int y;
    z_stream zstream;
} PNGDecContext;

>>>>>>> 5effcfa7
/* Mask to determine which y pixels can be written in a pass */
static const uint8_t png_pass_dsp_ymask[NB_PASSES] = {
    0xff, 0xff, 0x0f, 0xff, 0x33, 0xff, 0x55,
};

/* Mask to determine which pixels to overwrite while displaying */
static const uint8_t png_pass_dsp_mask[NB_PASSES] = {
    0xff, 0x0f, 0xff, 0x33, 0xff, 0x55, 0xff
};

/* NOTE: we try to construct a good looking image at each pass. width
   is the original image width. We also do pixel format conversion at
   this stage */
static void png_put_interlaced_row(uint8_t *dst, int width,
                                   int bits_per_pixel, int pass,
                                   int color_type, const uint8_t *src)
{
    int x, mask, dsp_mask, j, src_x, b, bpp;
    uint8_t *d;
    const uint8_t *s;

    mask = ff_png_pass_mask[pass];
    dsp_mask = png_pass_dsp_mask[pass];
    switch(bits_per_pixel) {
    case 1:
        src_x = 0;
        for(x = 0; x < width; x++) {
            j = (x & 7);
            if ((dsp_mask << j) & 0x80) {
                b = (src[src_x >> 3] >> (7 - (src_x & 7))) & 1;
                dst[x >> 3] &= 0xFF7F>>j;
                dst[x >> 3] |= b << (7 - j);
            }
            if ((mask << j) & 0x80)
                src_x++;
        }
        break;
    case 2:
        src_x = 0;
        for(x = 0; x < width; x++) {
            int j2 = 2*(x&3);
            j = (x & 7);
            if ((dsp_mask << j) & 0x80) {
                b = (src[src_x >> 2] >> (6 - 2*(src_x & 3))) & 3;
                dst[x >> 2] &= 0xFF3F>>j2;
                dst[x >> 2] |= b << (6 - j2);
            }
            if ((mask << j) & 0x80)
                src_x++;
        }
        break;
    case 4:
        src_x = 0;
        for(x = 0; x < width; x++) {
            int j2 = 4*(x&1);
            j = (x & 7);
            if ((dsp_mask << j) & 0x80) {
                b = (src[src_x >> 1] >> (4 - 4*(src_x & 1))) & 15;
                dst[x >> 1] &= 0xFF0F>>j2;
                dst[x >> 1] |= b << (4 - j2);
            }
            if ((mask << j) & 0x80)
                src_x++;
        }
        break;
    default:
        bpp = bits_per_pixel >> 3;
        d = dst;
        s = src;
            for(x = 0; x < width; x++) {
                j = x & 7;
                if ((dsp_mask << j) & 0x80) {
                    memcpy(d, s, bpp);
                }
                d += bpp;
                if ((mask << j) & 0x80)
                    s += bpp;
            }
        break;
    }
}

// 0x7f7f7f7f or 0x7f7f7f7f7f7f7f7f or whatever, depending on the cpu's native arithmetic size
#define pb_7f (~0UL/255 * 0x7f)
#define pb_80 (~0UL/255 * 0x80)

static void add_bytes_l2_c(uint8_t *dst, uint8_t *src1, uint8_t *src2, int w)
{
    long i;
    for(i=0; i<=w-sizeof(long); i+=sizeof(long)){
        long a = *(long*)(src1+i);
        long b = *(long*)(src2+i);
        *(long*)(dst+i) = ((a&pb_7f) + (b&pb_7f)) ^ ((a^b)&pb_80);
    }
    for(; i<w; i++)
        dst[i] = src1[i]+src2[i];
}

static void add_paeth_prediction_c(uint8_t *dst, uint8_t *src, uint8_t *top, int w, int bpp)
{
    int i;
    for(i = 0; i < w; i++) {
        int a, b, c, p, pa, pb, pc;

        a = dst[i - bpp];
        b = top[i];
        c = top[i - bpp];

        p = b - c;
        pc = a - c;

        pa = abs(p);
        pb = abs(pc);
        pc = abs(p + pc);

        if (pa <= pb && pa <= pc)
            p = a;
        else if (pb <= pc)
            p = b;
        else
            p = c;
        dst[i] = p + src[i];
    }
}

#define UNROLL1(bpp, op) {\
                 r = dst[0];\
    if(bpp >= 2) g = dst[1];\
    if(bpp >= 3) b = dst[2];\
    if(bpp >= 4) a = dst[3];\
    for(; i < size; i+=bpp) {\
        dst[i+0] = r = op(r, src[i+0], last[i+0]);\
        if(bpp == 1) continue;\
        dst[i+1] = g = op(g, src[i+1], last[i+1]);\
        if(bpp == 2) continue;\
        dst[i+2] = b = op(b, src[i+2], last[i+2]);\
        if(bpp == 3) continue;\
        dst[i+3] = a = op(a, src[i+3], last[i+3]);\
    }\
}

#define UNROLL_FILTER(op)\
         if(bpp == 1) UNROLL1(1, op)\
    else if(bpp == 2) UNROLL1(2, op)\
    else if(bpp == 3) UNROLL1(3, op)\
    else if(bpp == 4) UNROLL1(4, op)\
    else {\
        for (; i < size; i += bpp) {\
            int j;\
            for (j = 0; j < bpp; j++)\
                dst[i+j] = op(dst[i+j-bpp], src[i+j], last[i+j]);\
        }\
    }

/* NOTE: 'dst' can be equal to 'last' */
static void png_filter_row(PNGDecContext *s, uint8_t *dst, int filter_type,
                           uint8_t *src, uint8_t *last, int size, int bpp)
{
    int i, p, r, g, b, a;

    switch(filter_type) {
    case PNG_FILTER_VALUE_NONE:
        memcpy(dst, src, size);
        break;
    case PNG_FILTER_VALUE_SUB:
        for(i = 0; i < bpp; i++) {
            dst[i] = src[i];
        }
        if(bpp == 4) {
            p = *(int*)dst;
            for(; i < size; i+=bpp) {
                int s = *(int*)(src+i);
                p = ((s&0x7f7f7f7f) + (p&0x7f7f7f7f)) ^ ((s^p)&0x80808080);
                *(int*)(dst+i) = p;
            }
        } else {
#define OP_SUB(x,s,l) x+s
            UNROLL_FILTER(OP_SUB);
        }
        break;
    case PNG_FILTER_VALUE_UP:
        s->add_bytes_l2(dst, src, last, size);
        break;
    case PNG_FILTER_VALUE_AVG:
        for(i = 0; i < bpp; i++) {
            p = (last[i] >> 1);
            dst[i] = p + src[i];
        }
#define OP_AVG(x,s,l) (((x + l) >> 1) + s) & 0xff
        UNROLL_FILTER(OP_AVG);
        break;
    case PNG_FILTER_VALUE_PAETH:
        for(i = 0; i < bpp; i++) {
            p = last[i];
            dst[i] = p + src[i];
        }
        if(bpp > 2 && size > 4) {
            // would write off the end of the array if we let it process the last pixel with bpp=3
            int w = bpp==4 ? size : size-3;
            s->add_paeth_prediction(dst+i, src+i, last+i, w-i, bpp);
            i = w;
        }
        add_paeth_prediction_c(dst+i, src+i, last+i, size-i, bpp);
        break;
    }
}

static av_always_inline void convert_to_rgb32_loco(uint8_t *dst, const uint8_t *src, int width, int loco)
{
    int j;
    unsigned int r, g, b, a;

    for(j = 0;j < width; j++) {
        r = src[0];
        g = src[1];
        b = src[2];
        a = src[3];
        if(loco) {
            r = (r+g)&0xff;
            b = (b+g)&0xff;
        }
        dst[0] = r;
        dst[1] = g;
        dst[2] = b;
        dst[3] = a;
        dst += 4;
        src += 4;
    }
}

static void convert_to_rgb32(uint8_t *dst, const uint8_t *src, int width, int loco)
{
    if(loco)
        convert_to_rgb32_loco(dst, src, width, 1);
    else
        memcpy(dst, src, width * 4);
}

static void deloco_rgb24(uint8_t *dst, int size)
{
    int i;
    for(i=0; i<size; i+=3) {
        int g = dst[i+1];
        dst[i+0] += g;
        dst[i+2] += g;
    }
}

/* process exactly one decompressed row */
static void png_handle_row(PNGDecContext *s)
{
    uint8_t *ptr, *last_row;
    int got_line;

    if (!s->interlace_type) {
        ptr = s->image_buf + s->image_linesize * s->y;
        /* need to swap bytes correctly for RGB_ALPHA */
        if (s->color_type == PNG_COLOR_TYPE_RGB_ALPHA) {
            png_filter_row(s, s->tmp_row, s->crow_buf[0], s->crow_buf + 1,
                           s->last_row, s->row_size, s->bpp);
            convert_to_rgb32(ptr, s->tmp_row, s->width, s->filter_type == PNG_FILTER_TYPE_LOCO);
            FFSWAP(uint8_t*, s->last_row, s->tmp_row);
        } else {
            /* in normal case, we avoid one copy */
            if (s->y == 0)
                last_row = s->last_row;
            else
                last_row = ptr - s->image_linesize;

            png_filter_row(s, ptr, s->crow_buf[0], s->crow_buf + 1,
                           last_row, s->row_size, s->bpp);
        }
        /* loco lags by 1 row so that it doesn't interfere with top prediction */
        if (s->filter_type == PNG_FILTER_TYPE_LOCO &&
            s->color_type == PNG_COLOR_TYPE_RGB && s->y > 0)
            deloco_rgb24(ptr - s->image_linesize, s->row_size);
        s->y++;
        if (s->y == s->height) {
            s->state |= PNG_ALLIMAGE;
            if (s->filter_type == PNG_FILTER_TYPE_LOCO &&
                s->color_type == PNG_COLOR_TYPE_RGB)
                deloco_rgb24(ptr, s->row_size);
        }
    } else {
        got_line = 0;
        for(;;) {
            ptr = s->image_buf + s->image_linesize * s->y;
            if ((ff_png_pass_ymask[s->pass] << (s->y & 7)) & 0x80) {
                /* if we already read one row, it is time to stop to
                   wait for the next one */
                if (got_line)
                    break;
                png_filter_row(s, s->tmp_row, s->crow_buf[0], s->crow_buf + 1,
                               s->last_row, s->pass_row_size, s->bpp);
                FFSWAP(uint8_t*, s->last_row, s->tmp_row);
                got_line = 1;
            }
            if ((png_pass_dsp_ymask[s->pass] << (s->y & 7)) & 0x80) {
                png_put_interlaced_row(ptr, s->width, s->bits_per_pixel, s->pass,
                                       s->color_type, s->last_row);
            }
            s->y++;
            if (s->y == s->height) {
                memset(s->last_row, 0, s->row_size);
                for(;;) {
                    if (s->pass == NB_PASSES - 1) {
                        s->state |= PNG_ALLIMAGE;
                        goto the_end;
                    } else {
                        s->pass++;
                        s->y = 0;
                        s->pass_row_size = ff_png_pass_row_size(s->pass,
                                                             s->bits_per_pixel,
                                                             s->width);
                        s->crow_size = s->pass_row_size + 1;
                        if (s->pass_row_size != 0)
                            break;
                        /* skip pass if empty row */
                    }
                }
            }
        }
    the_end: ;
    }
}

static int png_decode_idat(PNGDecContext *s, int length)
{
    int ret;
    s->zstream.avail_in = FFMIN(length, bytestream2_get_bytes_left(&s->gb));
    s->zstream.next_in = s->gb.buffer;
    bytestream2_skip(&s->gb, length);

    /* decode one line if possible */
    while (s->zstream.avail_in > 0) {
        ret = inflate(&s->zstream, Z_PARTIAL_FLUSH);
        if (ret != Z_OK && ret != Z_STREAM_END) {
            return -1;
        }
        if (s->zstream.avail_out == 0) {
            if (!(s->state & PNG_ALLIMAGE)) {
                png_handle_row(s);
            }
            s->zstream.avail_out = s->crow_size;
            s->zstream.next_out = s->crow_buf;
        }
    }
    return 0;
}

static int decode_frame(AVCodecContext *avctx,
                        void *data, int *data_size,
                        AVPacket *avpkt)
{
    const uint8_t *buf = avpkt->data;
    int buf_size = avpkt->size;
    PNGDecContext * const s = avctx->priv_data;
    AVFrame *picture = data;
    AVFrame *p;
    uint8_t *crow_buf_base = NULL;
    uint32_t tag, length;
    int ret;

    FFSWAP(AVFrame *, s->current_picture, s->last_picture);
    avctx->coded_frame= s->current_picture;
    p = s->current_picture;

    /* check signature */
    if (buf_size < 8 ||
        memcmp(buf, ff_pngsig, 8) != 0 &&
        memcmp(buf, ff_mngsig, 8) != 0)
        return -1;

    bytestream2_init(&s->gb, buf + 8, buf_size - 8);
    s->y=
    s->state=0;
//    memset(s, 0, sizeof(PNGDecContext));
    /* init the zlib */
    s->zstream.zalloc = ff_png_zalloc;
    s->zstream.zfree = ff_png_zfree;
    s->zstream.opaque = NULL;
    ret = inflateInit(&s->zstream);
    if (ret != Z_OK)
        return -1;
    for(;;) {
        if (bytestream2_get_bytes_left(&s->gb) <= 0)
            goto fail;
        length = bytestream2_get_be32(&s->gb);
        if (length > 0x7fffffff)
            goto fail;
<<<<<<< HEAD
        tag32 = bytestream_get_be32(&s->bytestream);
        tag = av_bswap32(tag32);
        if (avctx->debug & FF_DEBUG_STARTCODE)
            av_log(avctx, AV_LOG_DEBUG, "png: tag=%c%c%c%c length=%u\n",
=======
        tag = bytestream2_get_le32(&s->gb);
        av_dlog(avctx, "png: tag=%c%c%c%c length=%u\n",
>>>>>>> 5effcfa7
                (tag & 0xff),
                ((tag >> 8) & 0xff),
                ((tag >> 16) & 0xff),
                ((tag >> 24) & 0xff), length);
        switch(tag) {
        case MKTAG('I', 'H', 'D', 'R'):
            if (length != 13)
                goto fail;
            s->width  = bytestream2_get_be32(&s->gb);
            s->height = bytestream2_get_be32(&s->gb);
            if(av_image_check_size(s->width, s->height, 0, avctx)){
                s->width= s->height= 0;
                goto fail;
            }
            s->bit_depth        = bytestream2_get_byte(&s->gb);
            s->color_type       = bytestream2_get_byte(&s->gb);
            s->compression_type = bytestream2_get_byte(&s->gb);
            s->filter_type      = bytestream2_get_byte(&s->gb);
            s->interlace_type   = bytestream2_get_byte(&s->gb);
            bytestream2_skip(&s->gb, 4); /* crc */
            s->state |= PNG_IHDR;
            if (avctx->debug & FF_DEBUG_PICT_INFO)
                av_log(avctx, AV_LOG_DEBUG, "width=%d height=%d depth=%d color_type=%d compression_type=%d filter_type=%d interlace_type=%d\n",
                    s->width, s->height, s->bit_depth, s->color_type,
                    s->compression_type, s->filter_type, s->interlace_type);
            break;
        case MKTAG('I', 'D', 'A', 'T'):
            if (!(s->state & PNG_IHDR))
                goto fail;
            if (!(s->state & PNG_IDAT)) {
                /* init image info */
                avctx->width = s->width;
                avctx->height = s->height;

                s->channels = ff_png_get_nb_channels(s->color_type);
                s->bits_per_pixel = s->bit_depth * s->channels;
                s->bpp = (s->bits_per_pixel + 7) >> 3;
                s->row_size = (avctx->width * s->bits_per_pixel + 7) >> 3;

                if (s->bit_depth == 8 &&
                    s->color_type == PNG_COLOR_TYPE_RGB) {
                    avctx->pix_fmt = PIX_FMT_RGB24;
                } else if (s->bit_depth == 8 &&
                           s->color_type == PNG_COLOR_TYPE_RGB_ALPHA) {
                    avctx->pix_fmt = PIX_FMT_RGBA;
                } else if (s->bit_depth == 8 &&
                           s->color_type == PNG_COLOR_TYPE_GRAY) {
                    avctx->pix_fmt = PIX_FMT_GRAY8;
                } else if (s->bit_depth == 16 &&
                           s->color_type == PNG_COLOR_TYPE_GRAY) {
                    avctx->pix_fmt = PIX_FMT_GRAY16BE;
                } else if (s->bit_depth == 16 &&
                           s->color_type == PNG_COLOR_TYPE_RGB) {
                    avctx->pix_fmt = PIX_FMT_RGB48BE;
                } else if (s->color_type == PNG_COLOR_TYPE_PALETTE) {
                    avctx->pix_fmt = PIX_FMT_PAL8;
                } else if (s->bit_depth == 1) {
                    avctx->pix_fmt = PIX_FMT_MONOBLACK;
                } else if (s->bit_depth == 8 &&
                           s->color_type == PNG_COLOR_TYPE_GRAY_ALPHA) {
                    avctx->pix_fmt = PIX_FMT_GRAY8A;
                } else {
                    av_log(avctx, AV_LOG_ERROR, "unsupported bit depth %d "
                                                "and color type %d\n",
                                                 s->bit_depth, s->color_type);
                    goto fail;
                }
                if(p->data[0])
                    avctx->release_buffer(avctx, p);

                p->reference= 3;
                if(avctx->get_buffer(avctx, p) < 0){
                    av_log(avctx, AV_LOG_ERROR, "get_buffer() failed\n");
                    goto fail;
                }
                p->pict_type= AV_PICTURE_TYPE_I;
                p->key_frame= 1;
                p->interlaced_frame = !!s->interlace_type;

                /* compute the compressed row size */
                if (!s->interlace_type) {
                    s->crow_size = s->row_size + 1;
                } else {
                    s->pass = 0;
                    s->pass_row_size = ff_png_pass_row_size(s->pass,
                                                         s->bits_per_pixel,
                                                         s->width);
                    s->crow_size = s->pass_row_size + 1;
                }
                av_dlog(avctx, "row_size=%d crow_size =%d\n",
                        s->row_size, s->crow_size);
                s->image_buf = p->data[0];
                s->image_linesize = p->linesize[0];
                /* copy the palette if needed */
                if (avctx->pix_fmt == PIX_FMT_PAL8)
                    memcpy(p->data[1], s->palette, 256 * sizeof(uint32_t));
                /* empty row is used if differencing to the first row */
                s->last_row = av_mallocz(s->row_size);
                if (!s->last_row)
                    goto fail;
                if (s->interlace_type ||
                    s->color_type == PNG_COLOR_TYPE_RGB_ALPHA) {
                    s->tmp_row = av_malloc(s->row_size);
                    if (!s->tmp_row)
                        goto fail;
                }
                /* compressed row */
                crow_buf_base = av_malloc(s->row_size + 16);
                if (!crow_buf_base)
                    goto fail;

                /* we want crow_buf+1 to be 16-byte aligned */
                s->crow_buf = crow_buf_base + 15;
                s->zstream.avail_out = s->crow_size;
                s->zstream.next_out = s->crow_buf;
            }
            s->state |= PNG_IDAT;
            if (png_decode_idat(s, length) < 0)
                goto fail;
            bytestream2_skip(&s->gb, 4); /* crc */
            break;
        case MKTAG('P', 'L', 'T', 'E'):
            {
                int n, i, r, g, b;

                if ((length % 3) != 0 || length > 256 * 3)
                    goto skip_tag;
                /* read the palette */
                n = length / 3;
                for(i=0;i<n;i++) {
                    r = bytestream2_get_byte(&s->gb);
                    g = bytestream2_get_byte(&s->gb);
                    b = bytestream2_get_byte(&s->gb);
                    s->palette[i] = (0xff << 24) | (r << 16) | (g << 8) | b;
                }
                for(;i<256;i++) {
                    s->palette[i] = (0xff << 24);
                }
                s->state |= PNG_PLTE;
                bytestream2_skip(&s->gb, 4); /* crc */
            }
            break;
        case MKTAG('t', 'R', 'N', 'S'):
            {
                int v, i;

                /* read the transparency. XXX: Only palette mode supported */
                if (s->color_type != PNG_COLOR_TYPE_PALETTE ||
                    length > 256 ||
                    !(s->state & PNG_PLTE))
                    goto skip_tag;
                for(i=0;i<length;i++) {
                    v = bytestream2_get_byte(&s->gb);
                    s->palette[i] = (s->palette[i] & 0x00ffffff) | (v << 24);
                }
                bytestream2_skip(&s->gb, 4); /* crc */
            }
            break;
        case MKTAG('I', 'E', 'N', 'D'):
            if (!(s->state & PNG_ALLIMAGE))
                goto fail;
            bytestream2_skip(&s->gb, 4); /* crc */
            goto exit_loop;
        default:
            /* skip tag */
        skip_tag:
            bytestream2_skip(&s->gb, length + 4);
            break;
        }
    }
 exit_loop:

    if(s->bits_per_pixel == 1 && s->color_type == PNG_COLOR_TYPE_PALETTE){
        int i, j;
        uint8_t *pd = s->current_picture->data[0];
        for(j=0; j < s->height; j++) {
            for(i=s->width/8-1; i>=0; i--) {
                pd[8*i+7]=  pd[i]    &1;
                pd[8*i+6]= (pd[i]>>1)&1;
                pd[8*i+5]= (pd[i]>>2)&1;
                pd[8*i+4]= (pd[i]>>3)&1;
                pd[8*i+3]= (pd[i]>>4)&1;
                pd[8*i+2]= (pd[i]>>5)&1;
                pd[8*i+1]= (pd[i]>>6)&1;
                pd[8*i+0]=  pd[i]>>7;
            }
            pd += s->image_linesize;
        }
    }
    if(s->bits_per_pixel == 2){
        int i, j;
        uint8_t *pd = s->current_picture->data[0];
        for(j=0; j < s->height; j++) {
            for(i=s->width/4-1; i>=0; i--) {
                pd[4*i+3]=  pd[i]    &3;
                pd[4*i+2]= (pd[i]>>2)&3;
                pd[4*i+1]= (pd[i]>>4)&3;
                pd[4*i+0]=  pd[i]>>6;
            }
            pd += s->image_linesize;
        }
    }
    if(s->bits_per_pixel == 4){
        int i, j;
        uint8_t *pd = s->current_picture->data[0];
        for(j=0; j < s->height; j++) {
            for(i=s->width/2-1; i>=0; i--) {
                pd[2*i+1]= pd[i]&15;
                pd[2*i+0]= pd[i]>>4;
            }
            pd += s->image_linesize;
        }
    }

     /* handle p-frames only if a predecessor frame is available */
     if(s->last_picture->data[0] != NULL) {
         if(!(avpkt->flags & AV_PKT_FLAG_KEY)) {
            int i, j;
            uint8_t *pd = s->current_picture->data[0];
            uint8_t *pd_last = s->last_picture->data[0];

            for(j=0; j < s->height; j++) {
                for(i=0; i < s->width * s->bpp; i++) {
                    pd[i] += pd_last[i];
                }
                pd += s->image_linesize;
                pd_last += s->image_linesize;
            }
        }
    }

    *picture= *s->current_picture;
    *data_size = sizeof(AVFrame);

    ret = bytestream2_tell(&s->gb);
 the_end:
    inflateEnd(&s->zstream);
    av_free(crow_buf_base);
    s->crow_buf = NULL;
    av_freep(&s->last_row);
    av_freep(&s->tmp_row);
    return ret;
 fail:
    ret = -1;
    goto the_end;
}

static av_cold int png_dec_init(AVCodecContext *avctx)
{
    PNGDecContext *s = avctx->priv_data;

    s->current_picture = &s->picture1;
    s->last_picture = &s->picture2;
    avcodec_get_frame_defaults(&s->picture1);
    avcodec_get_frame_defaults(&s->picture2);

#if HAVE_MMX
    ff_png_init_mmx(s);
#endif

    if (!s->add_paeth_prediction)
        s->add_paeth_prediction = add_paeth_prediction_c;
    if (!s->add_bytes_l2)
        s->add_bytes_l2 = add_bytes_l2_c;

    return 0;
}

static av_cold int png_dec_end(AVCodecContext *avctx)
{
    PNGDecContext *s = avctx->priv_data;

    if (s->picture1.data[0])
        avctx->release_buffer(avctx, &s->picture1);
    if (s->picture2.data[0])
        avctx->release_buffer(avctx, &s->picture2);

    return 0;
}

AVCodec ff_png_decoder = {
    .name           = "png",
    .type           = AVMEDIA_TYPE_VIDEO,
    .id             = CODEC_ID_PNG,
    .priv_data_size = sizeof(PNGDecContext),
    .init           = png_dec_init,
    .close          = png_dec_end,
    .decode         = decode_frame,
    .capabilities   = CODEC_CAP_DR1 /*| CODEC_CAP_DRAW_HORIZ_BAND*/,
    .long_name = NULL_IF_CONFIG_SMALL("PNG image"),
};<|MERGE_RESOLUTION|>--- conflicted
+++ resolved
@@ -32,43 +32,6 @@
 
 #include <zlib.h>
 
-<<<<<<< HEAD
-=======
-//#define DEBUG
-
-typedef struct PNGDecContext {
-    DSPContext dsp;
-
-    GetByteContext gb;
-    AVFrame picture1, picture2;
-    AVFrame *current_picture, *last_picture;
-
-    int state;
-    int width, height;
-    int bit_depth;
-    int color_type;
-    int compression_type;
-    int interlace_type;
-    int filter_type;
-    int channels;
-    int bits_per_pixel;
-    int bpp;
-
-    uint8_t *image_buf;
-    int image_linesize;
-    uint32_t palette[256];
-    uint8_t *crow_buf;
-    uint8_t *last_row;
-    uint8_t *tmp_row;
-    int pass;
-    int crow_size; /* compressed row size (include filter type) */
-    int row_size; /* decompressed row size */
-    int pass_row_size; /* decompress row size of the current pass */
-    int y;
-    z_stream zstream;
-} PNGDecContext;
-
->>>>>>> 5effcfa7
 /* Mask to determine which y pixels can be written in a pass */
 static const uint8_t png_pass_dsp_ymask[NB_PASSES] = {
     0xff, 0xff, 0x0f, 0xff, 0x33, 0xff, 0x55,
@@ -459,15 +422,9 @@
         length = bytestream2_get_be32(&s->gb);
         if (length > 0x7fffffff)
             goto fail;
-<<<<<<< HEAD
-        tag32 = bytestream_get_be32(&s->bytestream);
-        tag = av_bswap32(tag32);
+        tag = bytestream2_get_le32(&s->gb);
         if (avctx->debug & FF_DEBUG_STARTCODE)
             av_log(avctx, AV_LOG_DEBUG, "png: tag=%c%c%c%c length=%u\n",
-=======
-        tag = bytestream2_get_le32(&s->gb);
-        av_dlog(avctx, "png: tag=%c%c%c%c length=%u\n",
->>>>>>> 5effcfa7
                 (tag & 0xff),
                 ((tag >> 8) & 0xff),
                 ((tag >> 16) & 0xff),
