--- conflicted
+++ resolved
@@ -427,7 +427,7 @@
 
     DECLARE_ALIGNED(8, uint16_t, sub_mb_type)[4];
 
-    ///< as a dct coeffecient is int32_t in high depth, we need to reserve twice the space.
+    ///< as a dct coefficient is int32_t in high depth, we need to reserve twice the space.
     DECLARE_ALIGNED(16, int16_t, mb)[16 * 48 * 2];
     DECLARE_ALIGNED(16, int16_t, mb_luma_dc)[3][16 * 2];
     ///< as mb is addressed by scantable[i] and scantable is uint8_t we can either
@@ -519,13 +519,6 @@
     GetBitContext *intra_gb_ptr;
     GetBitContext *inter_gb_ptr;
 
-<<<<<<< HEAD
-    DECLARE_ALIGNED(16, int16_t, mb)[16 * 48 * 2]; ///< as a dct coefficient is int32_t in high depth, we need to reserve twice the space.
-    DECLARE_ALIGNED(16, int16_t, mb_luma_dc)[3][16 * 2];
-    int16_t mb_padding[256 * 2];        ///< as mb is addressed by scantable[i] and scantable is uint8_t we can either check that i is not too large or ensure that there is some unused stuff after mb
-
-=======
->>>>>>> bf03a878
     /**
      * Cabac
      */
