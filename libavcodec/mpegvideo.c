/*
 * The simplest mpeg encoder (well, it was the simplest!)
 * Copyright (c) 2000,2001 Fabrice Bellard
 * Copyright (c) 2002-2004 Michael Niedermayer <michaelni@gmx.at>
 *
 * 4MV & hq & B-frame encoding stuff by Michael Niedermayer <michaelni@gmx.at>
 *
 * This file is part of FFmpeg.
 *
 * FFmpeg is free software; you can redistribute it and/or
 * modify it under the terms of the GNU Lesser General Public
 * License as published by the Free Software Foundation; either
 * version 2.1 of the License, or (at your option) any later version.
 *
 * FFmpeg is distributed in the hope that it will be useful,
 * but WITHOUT ANY WARRANTY; without even the implied warranty of
 * MERCHANTABILITY or FITNESS FOR A PARTICULAR PURPOSE.  See the GNU
 * Lesser General Public License for more details.
 *
 * You should have received a copy of the GNU Lesser General Public
 * License along with FFmpeg; if not, write to the Free Software
 * Foundation, Inc., 51 Franklin Street, Fifth Floor, Boston, MA 02110-1301 USA
 */

/**
 * @file
 * The simplest mpeg encoder (well, it was the simplest!).
 */

#include "libavutil/intmath.h"
#include "libavutil/imgutils.h"
#include "avcodec.h"
#include "dsputil.h"
#include "internal.h"
#include "mpegvideo.h"
#include "mpegvideo_common.h"
#include "mjpegenc.h"
#include "msmpeg4.h"
#include "xvmc_internal.h"
#include "thread.h"
#include <limits.h>

//#undef NDEBUG
//#include <assert.h>

static void dct_unquantize_mpeg1_intra_c(MpegEncContext *s,
                                   DCTELEM *block, int n, int qscale);
static void dct_unquantize_mpeg1_inter_c(MpegEncContext *s,
                                   DCTELEM *block, int n, int qscale);
static void dct_unquantize_mpeg2_intra_c(MpegEncContext *s,
                                   DCTELEM *block, int n, int qscale);
static void dct_unquantize_mpeg2_intra_bitexact(MpegEncContext *s,
                                   DCTELEM *block, int n, int qscale);
static void dct_unquantize_mpeg2_inter_c(MpegEncContext *s,
                                   DCTELEM *block, int n, int qscale);
static void dct_unquantize_h263_intra_c(MpegEncContext *s,
                                  DCTELEM *block, int n, int qscale);
static void dct_unquantize_h263_inter_c(MpegEncContext *s,
                                  DCTELEM *block, int n, int qscale);


/* enable all paranoid tests for rounding, overflows, etc... */
//#define PARANOID

//#define DEBUG


static const uint8_t ff_default_chroma_qscale_table[32] = {
//   0   1   2   3   4   5   6   7   8   9  10  11  12  13  14  15
     0,  1,  2,  3,  4,  5,  6,  7,  8,  9, 10, 11, 12, 13, 14, 15,
    16, 17, 18, 19, 20, 21, 22, 23, 24, 25, 26, 27, 28, 29, 30, 31
};

const uint8_t ff_mpeg1_dc_scale_table[128] = {
//  0  1  2  3  4  5  6  7  8  9 10 11 12 13 14 15
    8, 8, 8, 8, 8, 8, 8, 8, 8, 8, 8, 8, 8, 8, 8, 8,
    8, 8, 8, 8, 8, 8, 8, 8, 8, 8, 8, 8, 8, 8, 8, 8,
    8, 8, 8, 8, 8, 8, 8, 8, 8, 8, 8, 8, 8, 8, 8, 8,
    8, 8, 8, 8, 8, 8, 8, 8, 8, 8, 8, 8, 8, 8, 8, 8,
    8, 8, 8, 8, 8, 8, 8, 8, 8, 8, 8, 8, 8, 8, 8, 8,
    8, 8, 8, 8, 8, 8, 8, 8, 8, 8, 8, 8, 8, 8, 8, 8,
    8, 8, 8, 8, 8, 8, 8, 8, 8, 8, 8, 8, 8, 8, 8, 8,
    8, 8, 8, 8, 8, 8, 8, 8, 8, 8, 8, 8, 8, 8, 8, 8,
};

static const uint8_t mpeg2_dc_scale_table1[128] = {
//  0  1  2  3  4  5  6  7  8  9 10 11 12 13 14 15
    4, 4, 4, 4, 4, 4, 4, 4, 4, 4, 4, 4, 4, 4, 4, 4,
    4, 4, 4, 4, 4, 4, 4, 4, 4, 4, 4, 4, 4, 4, 4, 4,
    4, 4, 4, 4, 4, 4, 4, 4, 4, 4, 4, 4, 4, 4, 4, 4,
    4, 4, 4, 4, 4, 4, 4, 4, 4, 4, 4, 4, 4, 4, 4, 4,
    4, 4, 4, 4, 4, 4, 4, 4, 4, 4, 4, 4, 4, 4, 4, 4,
    4, 4, 4, 4, 4, 4, 4, 4, 4, 4, 4, 4, 4, 4, 4, 4,
    4, 4, 4, 4, 4, 4, 4, 4, 4, 4, 4, 4, 4, 4, 4, 4,
    4, 4, 4, 4, 4, 4, 4, 4, 4, 4, 4, 4, 4, 4, 4, 4,
};

static const uint8_t mpeg2_dc_scale_table2[128] = {
//  0  1  2  3  4  5  6  7  8  9 10 11 12 13 14 15
    2, 2, 2, 2, 2, 2, 2, 2, 2, 2, 2, 2, 2, 2, 2, 2,
    2, 2, 2, 2, 2, 2, 2, 2, 2, 2, 2, 2, 2, 2, 2, 2,
    2, 2, 2, 2, 2, 2, 2, 2, 2, 2, 2, 2, 2, 2, 2, 2,
    2, 2, 2, 2, 2, 2, 2, 2, 2, 2, 2, 2, 2, 2, 2, 2,
    2, 2, 2, 2, 2, 2, 2, 2, 2, 2, 2, 2, 2, 2, 2, 2,
    2, 2, 2, 2, 2, 2, 2, 2, 2, 2, 2, 2, 2, 2, 2, 2,
    2, 2, 2, 2, 2, 2, 2, 2, 2, 2, 2, 2, 2, 2, 2, 2,
    2, 2, 2, 2, 2, 2, 2, 2, 2, 2, 2, 2, 2, 2, 2, 2,
};

static const uint8_t mpeg2_dc_scale_table3[128] = {
//  0  1  2  3  4  5  6  7  8  9 10 11 12 13 14 15
    1, 1, 1, 1, 1, 1, 1, 1, 1, 1, 1, 1, 1, 1, 1, 1,
    1, 1, 1, 1, 1, 1, 1, 1, 1, 1, 1, 1, 1, 1, 1, 1,
    1, 1, 1, 1, 1, 1, 1, 1, 1, 1, 1, 1, 1, 1, 1, 1,
    1, 1, 1, 1, 1, 1, 1, 1, 1, 1, 1, 1, 1, 1, 1, 1,
    1, 1, 1, 1, 1, 1, 1, 1, 1, 1, 1, 1, 1, 1, 1, 1,
    1, 1, 1, 1, 1, 1, 1, 1, 1, 1, 1, 1, 1, 1, 1, 1,
    1, 1, 1, 1, 1, 1, 1, 1, 1, 1, 1, 1, 1, 1, 1, 1,
    1, 1, 1, 1, 1, 1, 1, 1, 1, 1, 1, 1, 1, 1, 1, 1,
};

const uint8_t *const ff_mpeg2_dc_scale_table[4] = {
    ff_mpeg1_dc_scale_table,
    mpeg2_dc_scale_table1,
    mpeg2_dc_scale_table2,
    mpeg2_dc_scale_table3,
};

const enum PixelFormat ff_pixfmt_list_420[] = {
    PIX_FMT_YUV420P,
    PIX_FMT_NONE
};

const enum PixelFormat ff_hwaccel_pixfmt_list_420[] = {
    PIX_FMT_DXVA2_VLD,
    PIX_FMT_VAAPI_VLD,
    PIX_FMT_VDA_VLD,
    PIX_FMT_YUV420P,
    PIX_FMT_NONE
};

const uint8_t *avpriv_mpv_find_start_code(const uint8_t *av_restrict p,
                                          const uint8_t *end,
                                          uint32_t *av_restrict state)
{
    int i;

    assert(p <= end);
    if (p >= end)
        return end;

    for (i = 0; i < 3; i++) {
        uint32_t tmp = *state << 8;
        *state = tmp + *(p++);
        if (tmp == 0x100 || p == end)
            return p;
    }

    while (p < end) {
        if      (p[-1] > 1      ) p += 3;
        else if (p[-2]          ) p += 2;
        else if (p[-3]|(p[-1]-1)) p++;
        else {
            p++;
            break;
        }
    }

    p = FFMIN(p, end) - 4;
    *state = AV_RB32(p);

    return p + 4;
}

/* init common dct for both encoder and decoder */
av_cold int ff_dct_common_init(MpegEncContext *s)
{
    ff_dsputil_init(&s->dsp, s->avctx);

    s->dct_unquantize_h263_intra = dct_unquantize_h263_intra_c;
    s->dct_unquantize_h263_inter = dct_unquantize_h263_inter_c;
    s->dct_unquantize_mpeg1_intra = dct_unquantize_mpeg1_intra_c;
    s->dct_unquantize_mpeg1_inter = dct_unquantize_mpeg1_inter_c;
    s->dct_unquantize_mpeg2_intra = dct_unquantize_mpeg2_intra_c;
    if (s->flags & CODEC_FLAG_BITEXACT)
        s->dct_unquantize_mpeg2_intra = dct_unquantize_mpeg2_intra_bitexact;
    s->dct_unquantize_mpeg2_inter = dct_unquantize_mpeg2_inter_c;

#if HAVE_MMX
    ff_MPV_common_init_mmx(s);
#elif ARCH_ALPHA
    ff_MPV_common_init_axp(s);
#elif HAVE_MMI
    ff_MPV_common_init_mmi(s);
#elif ARCH_ARM
    ff_MPV_common_init_arm(s);
#elif HAVE_ALTIVEC
    ff_MPV_common_init_altivec(s);
#elif ARCH_BFIN
    ff_MPV_common_init_bfin(s);
#endif

    /* load & permutate scantables
     * note: only wmv uses different ones
     */
    if (s->alternate_scan) {
        ff_init_scantable(s->dsp.idct_permutation, &s->inter_scantable  , ff_alternate_vertical_scan);
        ff_init_scantable(s->dsp.idct_permutation, &s->intra_scantable  , ff_alternate_vertical_scan);
    } else {
        ff_init_scantable(s->dsp.idct_permutation, &s->inter_scantable  , ff_zigzag_direct);
        ff_init_scantable(s->dsp.idct_permutation, &s->intra_scantable  , ff_zigzag_direct);
    }
    ff_init_scantable(s->dsp.idct_permutation, &s->intra_h_scantable, ff_alternate_horizontal_scan);
    ff_init_scantable(s->dsp.idct_permutation, &s->intra_v_scantable, ff_alternate_vertical_scan);

    return 0;
}

void ff_copy_picture(Picture *dst, Picture *src)
{
    *dst = *src;
    dst->f.type = FF_BUFFER_TYPE_COPY;
}

/**
 * Release a frame buffer
 */
static void free_frame_buffer(MpegEncContext *s, Picture *pic)
{
    /* Windows Media Image codecs allocate internal buffers with different
     * dimensions; ignore user defined callbacks for these
     */
    if (s->codec_id != AV_CODEC_ID_WMV3IMAGE && s->codec_id != AV_CODEC_ID_VC1IMAGE)
        ff_thread_release_buffer(s->avctx, &pic->f);
    else
        avcodec_default_release_buffer(s->avctx, &pic->f);
    av_freep(&pic->f.hwaccel_picture_private);
}

/**
 * Allocate a frame buffer
 */
static int alloc_frame_buffer(MpegEncContext *s, Picture *pic)
{
    int r;

    if (s->avctx->hwaccel) {
        assert(!pic->f.hwaccel_picture_private);
        if (s->avctx->hwaccel->priv_data_size) {
            pic->f.hwaccel_picture_private = av_mallocz(s->avctx->hwaccel->priv_data_size);
            if (!pic->f.hwaccel_picture_private) {
                av_log(s->avctx, AV_LOG_ERROR, "alloc_frame_buffer() failed (hwaccel private data allocation)\n");
                return -1;
            }
        }
    }

    if (s->codec_id != AV_CODEC_ID_WMV3IMAGE && s->codec_id != AV_CODEC_ID_VC1IMAGE)
        r = ff_thread_get_buffer(s->avctx, &pic->f);
    else
        r = avcodec_default_get_buffer(s->avctx, &pic->f);

    if (r < 0 || !pic->f.type || !pic->f.data[0]) {
        av_log(s->avctx, AV_LOG_ERROR, "get_buffer() failed (%d %d %p)\n",
               r, pic->f.type, pic->f.data[0]);
        av_freep(&pic->f.hwaccel_picture_private);
        return -1;
    }

    if (s->linesize && (s->linesize   != pic->f.linesize[0] ||
                        s->uvlinesize != pic->f.linesize[1])) {
        av_log(s->avctx, AV_LOG_ERROR,
               "get_buffer() failed (stride changed)\n");
        free_frame_buffer(s, pic);
        return -1;
    }

    if (pic->f.linesize[1] != pic->f.linesize[2]) {
        av_log(s->avctx, AV_LOG_ERROR,
               "get_buffer() failed (uv stride mismatch)\n");
        free_frame_buffer(s, pic);
        return -1;
    }

    return 0;
}

/**
 * Allocate a Picture.
 * The pixels are allocated/set by calling get_buffer() if shared = 0
 */
int ff_alloc_picture(MpegEncContext *s, Picture *pic, int shared)
{
    const int big_mb_num = s->mb_stride * (s->mb_height + 1) + 1;

    // the + 1 is needed so memset(,,stride*height) does not sig11

    const int mb_array_size = s->mb_stride * s->mb_height;
    const int b8_array_size = s->b8_stride * s->mb_height * 2;
    const int b4_array_size = s->b4_stride * s->mb_height * 4;
    int i;
    int r = -1;

    if (shared) {
        assert(pic->f.data[0]);
        assert(pic->f.type == 0 || pic->f.type == FF_BUFFER_TYPE_SHARED);
        pic->f.type = FF_BUFFER_TYPE_SHARED;
    } else {
        assert(!pic->f.data[0]);

        if (alloc_frame_buffer(s, pic) < 0)
            return -1;

        s->linesize   = pic->f.linesize[0];
        s->uvlinesize = pic->f.linesize[1];
    }

    if (pic->f.qscale_table == NULL) {
        if (s->encoding) {
            FF_ALLOCZ_OR_GOTO(s->avctx, pic->mb_var,
                              mb_array_size * sizeof(int16_t), fail)
            FF_ALLOCZ_OR_GOTO(s->avctx, pic->mc_mb_var,
                              mb_array_size * sizeof(int16_t), fail)
            FF_ALLOCZ_OR_GOTO(s->avctx, pic->mb_mean,
                              mb_array_size * sizeof(int8_t ), fail)
        }

        FF_ALLOCZ_OR_GOTO(s->avctx, pic->f.mbskip_table,
                          mb_array_size * sizeof(uint8_t) + 2, fail)// the + 2 is for the slice end check
        FF_ALLOCZ_OR_GOTO(s->avctx, pic->qscale_table_base,
                          (big_mb_num + s->mb_stride) * sizeof(uint8_t),
                          fail)
        FF_ALLOCZ_OR_GOTO(s->avctx, pic->mb_type_base,
                          (big_mb_num + s->mb_stride) * sizeof(uint32_t),
                          fail)
        pic->f.mb_type = pic->mb_type_base + 2 * s->mb_stride + 1;
        pic->f.qscale_table = pic->qscale_table_base + 2 * s->mb_stride + 1;
        if (s->out_format == FMT_H264) {
            for (i = 0; i < 2; i++) {
                FF_ALLOCZ_OR_GOTO(s->avctx, pic->motion_val_base[i],
                                  2 * (b4_array_size + 4) * sizeof(int16_t),
                                  fail)
                pic->f.motion_val[i] = pic->motion_val_base[i] + 4;
                FF_ALLOCZ_OR_GOTO(s->avctx, pic->f.ref_index[i],
                                  4 * mb_array_size * sizeof(uint8_t), fail)
            }
            pic->f.motion_subsample_log2 = 2;
        } else if (s->out_format == FMT_H263 || s->encoding ||
                   (s->avctx->debug & FF_DEBUG_MV) || s->avctx->debug_mv) {
            for (i = 0; i < 2; i++) {
                FF_ALLOCZ_OR_GOTO(s->avctx, pic->motion_val_base[i],
                                  2 * (b8_array_size + 4) * sizeof(int16_t),
                                  fail)
                pic->f.motion_val[i] = pic->motion_val_base[i] + 4;
                FF_ALLOCZ_OR_GOTO(s->avctx, pic->f.ref_index[i],
                                  4 * mb_array_size * sizeof(uint8_t), fail)
            }
            pic->f.motion_subsample_log2 = 3;
        }
        if (s->avctx->debug&FF_DEBUG_DCT_COEFF) {
            FF_ALLOCZ_OR_GOTO(s->avctx, pic->f.dct_coeff,
                              64 * mb_array_size * sizeof(DCTELEM) * 6, fail)
        }
        pic->f.qstride = s->mb_stride;
        FF_ALLOCZ_OR_GOTO(s->avctx, pic->f.pan_scan,
                          1 * sizeof(AVPanScan), fail)
    }

    pic->owner2 = s;

    return 0;
fail: // for  the FF_ALLOCZ_OR_GOTO macro
    if (r >= 0)
        free_frame_buffer(s, pic);
    return -1;
}

/**
 * Deallocate a picture.
 */
static void free_picture(MpegEncContext *s, Picture *pic)
{
    int i;

    if (pic->f.data[0] && pic->f.type != FF_BUFFER_TYPE_SHARED) {
        free_frame_buffer(s, pic);
    }

    av_freep(&pic->mb_var);
    av_freep(&pic->mc_mb_var);
    av_freep(&pic->mb_mean);
    av_freep(&pic->f.mbskip_table);
    av_freep(&pic->qscale_table_base);
    av_freep(&pic->mb_type_base);
    av_freep(&pic->f.dct_coeff);
    av_freep(&pic->f.pan_scan);
    pic->f.mb_type = NULL;
    for (i = 0; i < 2; i++) {
        av_freep(&pic->motion_val_base[i]);
        av_freep(&pic->f.ref_index[i]);
    }

    if (pic->f.type == FF_BUFFER_TYPE_SHARED) {
        for (i = 0; i < 4; i++) {
            pic->f.base[i] =
            pic->f.data[i] = NULL;
        }
        pic->f.type = 0;
    }
}

static int init_duplicate_context(MpegEncContext *s, MpegEncContext *base)
{
    int y_size = s->b8_stride * (2 * s->mb_height + 1);
    int c_size = s->mb_stride * (s->mb_height + 1);
    int yc_size = y_size + 2 * c_size;
    int i;

    // edge emu needs blocksize + filter length - 1
    // (= 17x17 for  halfpel / 21x21 for  h264)
    FF_ALLOCZ_OR_GOTO(s->avctx, s->edge_emu_buffer,
                      (s->width + 95) * 2 * 21 * 4, fail);    // (width + edge + align)*interlaced*MBsize*tolerance

    // FIXME should be linesize instead of s->width * 2
    // but that is not known before get_buffer()
    FF_ALLOCZ_OR_GOTO(s->avctx, s->me.scratchpad,
                      (s->width + 95) * 4 * 16 * 2 * sizeof(uint8_t), fail)
    s->me.temp         = s->me.scratchpad;
    s->rd_scratchpad   = s->me.scratchpad;
    s->b_scratchpad    = s->me.scratchpad;
    s->obmc_scratchpad = s->me.scratchpad + 16;
    if (s->encoding) {
        FF_ALLOCZ_OR_GOTO(s->avctx, s->me.map,
                          ME_MAP_SIZE * sizeof(uint32_t), fail)
        FF_ALLOCZ_OR_GOTO(s->avctx, s->me.score_map,
                          ME_MAP_SIZE * sizeof(uint32_t), fail)
        if (s->avctx->noise_reduction) {
            FF_ALLOCZ_OR_GOTO(s->avctx, s->dct_error_sum,
                              2 * 64 * sizeof(int), fail)
        }
    }
    FF_ALLOCZ_OR_GOTO(s->avctx, s->blocks, 64 * 12 * 2 * sizeof(DCTELEM), fail)
    s->block = s->blocks[0];

    for (i = 0; i < 12; i++) {
        s->pblocks[i] = &s->block[i];
    }

    if (s->out_format == FMT_H263) {
        /* ac values */
        FF_ALLOCZ_OR_GOTO(s->avctx, s->ac_val_base,
                          yc_size * sizeof(int16_t) * 16, fail);
        s->ac_val[0] = s->ac_val_base + s->b8_stride + 1;
        s->ac_val[1] = s->ac_val_base + y_size + s->mb_stride + 1;
        s->ac_val[2] = s->ac_val[1] + c_size;
    }

    return 0;
fail:
    return -1; // free() through ff_MPV_common_end()
}

static void free_duplicate_context(MpegEncContext *s)
{
    if (s == NULL)
        return;

    av_freep(&s->edge_emu_buffer);
    av_freep(&s->me.scratchpad);
    s->me.temp =
    s->rd_scratchpad =
    s->b_scratchpad =
    s->obmc_scratchpad = NULL;

    av_freep(&s->dct_error_sum);
    av_freep(&s->me.map);
    av_freep(&s->me.score_map);
    av_freep(&s->blocks);
    av_freep(&s->ac_val_base);
    s->block = NULL;
}

static void backup_duplicate_context(MpegEncContext *bak, MpegEncContext *src)
{
#define COPY(a) bak->a = src->a
    COPY(edge_emu_buffer);
    COPY(me.scratchpad);
    COPY(me.temp);
    COPY(rd_scratchpad);
    COPY(b_scratchpad);
    COPY(obmc_scratchpad);
    COPY(me.map);
    COPY(me.score_map);
    COPY(blocks);
    COPY(block);
    COPY(start_mb_y);
    COPY(end_mb_y);
    COPY(me.map_generation);
    COPY(pb);
    COPY(dct_error_sum);
    COPY(dct_count[0]);
    COPY(dct_count[1]);
    COPY(ac_val_base);
    COPY(ac_val[0]);
    COPY(ac_val[1]);
    COPY(ac_val[2]);
#undef COPY
}

void ff_update_duplicate_context(MpegEncContext *dst, MpegEncContext *src)
{
    MpegEncContext bak;
    int i;
    // FIXME copy only needed parts
    // START_TIMER
    backup_duplicate_context(&bak, dst);
    memcpy(dst, src, sizeof(MpegEncContext));
    backup_duplicate_context(dst, &bak);
    for (i = 0; i < 12; i++) {
        dst->pblocks[i] = &dst->block[i];
    }
    // STOP_TIMER("update_duplicate_context")
    // about 10k cycles / 0.01 sec for  1000frames on 1ghz with 2 threads
}

int ff_mpeg_update_thread_context(AVCodecContext *dst,
                                  const AVCodecContext *src)
{
    MpegEncContext *s = dst->priv_data, *s1 = src->priv_data;

    if (dst == src)
        return 0;

    // FIXME can parameters change on I-frames?
    // in that case dst may need a reinit
    if (!s->context_initialized) {
        memcpy(s, s1, sizeof(MpegEncContext));

        s->avctx                 = dst;
        s->bitstream_buffer      = NULL;
        s->bitstream_buffer_size = s->allocated_bitstream_buffer_size = 0;

        if (s1->context_initialized){
            s->picture_range_start  += MAX_PICTURE_COUNT;
            s->picture_range_end    += MAX_PICTURE_COUNT;
            ff_MPV_common_init(s);
        }
    }

    s->avctx->coded_height  = s1->avctx->coded_height;
    s->avctx->coded_width   = s1->avctx->coded_width;
    s->avctx->width         = s1->avctx->width;
    s->avctx->height        = s1->avctx->height;

    s->coded_picture_number = s1->coded_picture_number;
    s->picture_number       = s1->picture_number;
    s->input_picture_number = s1->input_picture_number;

    memcpy(s->picture, s1->picture, s1->picture_count * sizeof(Picture));
    memcpy(&s->last_picture, &s1->last_picture,
           (char *) &s1->last_picture_ptr - (char *) &s1->last_picture);

    s->last_picture_ptr    = REBASE_PICTURE(s1->last_picture_ptr,    s, s1);
    s->current_picture_ptr = REBASE_PICTURE(s1->current_picture_ptr, s, s1);
    s->next_picture_ptr    = REBASE_PICTURE(s1->next_picture_ptr,    s, s1);

    // Error/bug resilience
    s->next_p_frame_damaged = s1->next_p_frame_damaged;
    s->workaround_bugs      = s1->workaround_bugs;
    s->padding_bug_score    = s1->padding_bug_score;

    // MPEG4 timing info
    memcpy(&s->time_increment_bits, &s1->time_increment_bits,
           (char *) &s1->shape - (char *) &s1->time_increment_bits);

    // B-frame info
    s->max_b_frames = s1->max_b_frames;
    s->low_delay    = s1->low_delay;
    s->dropable     = s1->dropable;

    // DivX handling (doesn't work)
    s->divx_packed  = s1->divx_packed;

    if (s1->bitstream_buffer) {
        if (s1->bitstream_buffer_size +
            FF_INPUT_BUFFER_PADDING_SIZE > s->allocated_bitstream_buffer_size)
            av_fast_malloc(&s->bitstream_buffer,
                           &s->allocated_bitstream_buffer_size,
                           s1->allocated_bitstream_buffer_size);
            s->bitstream_buffer_size = s1->bitstream_buffer_size;
        memcpy(s->bitstream_buffer, s1->bitstream_buffer,
               s1->bitstream_buffer_size);
        memset(s->bitstream_buffer + s->bitstream_buffer_size, 0,
               FF_INPUT_BUFFER_PADDING_SIZE);
    }

    // MPEG2/interlacing info
    memcpy(&s->progressive_sequence, &s1->progressive_sequence,
           (char *) &s1->rtp_mode - (char *) &s1->progressive_sequence);

    if (!s1->first_field) {
        s->last_pict_type = s1->pict_type;
        if (s1->current_picture_ptr)
            s->last_lambda_for[s1->pict_type] = s1->current_picture_ptr->f.quality;

        if (s1->pict_type != AV_PICTURE_TYPE_B) {
            s->last_non_b_pict_type = s1->pict_type;
        }
    }

    return 0;
}

/**
 * Set the given MpegEncContext to common defaults
 * (same for encoding and decoding).
 * The changed fields will not depend upon the
 * prior state of the MpegEncContext.
 */
void ff_MPV_common_defaults(MpegEncContext *s)
{
    s->y_dc_scale_table      =
    s->c_dc_scale_table      = ff_mpeg1_dc_scale_table;
    s->chroma_qscale_table   = ff_default_chroma_qscale_table;
    s->progressive_frame     = 1;
    s->progressive_sequence  = 1;
    s->picture_structure     = PICT_FRAME;

    s->coded_picture_number  = 0;
    s->picture_number        = 0;
    s->input_picture_number  = 0;

    s->picture_in_gop_number = 0;

    s->f_code                = 1;
    s->b_code                = 1;

    s->picture_range_start   = 0;
    s->picture_range_end     = MAX_PICTURE_COUNT;

    s->slice_context_count   = 1;
}

/**
 * Set the given MpegEncContext to defaults for decoding.
 * the changed fields will not depend upon
 * the prior state of the MpegEncContext.
 */
void ff_MPV_decode_defaults(MpegEncContext *s)
{
    ff_MPV_common_defaults(s);
}

/**
 * init common structure for both encoder and decoder.
 * this assumes that some variables like width/height are already set
 */
av_cold int ff_MPV_common_init(MpegEncContext *s)
{
    int y_size, c_size, yc_size, i, mb_array_size, mv_table_size, x, y;
    int nb_slices = (HAVE_THREADS &&
                     s->avctx->active_thread_type & FF_THREAD_SLICE) ?
                    s->avctx->thread_count : 1;

    if (s->encoding && s->avctx->slices)
        nb_slices = s->avctx->slices;

    if (s->codec_id == AV_CODEC_ID_MPEG2VIDEO && !s->progressive_sequence)
        s->mb_height = (s->height + 31) / 32 * 2;
    else if (s->codec_id != AV_CODEC_ID_H264)
        s->mb_height = (s->height + 15) / 16;

    if (s->avctx->pix_fmt == PIX_FMT_NONE) {
        av_log(s->avctx, AV_LOG_ERROR,
               "decoding to PIX_FMT_NONE is not supported.\n");
        return -1;
    }

    if (nb_slices > MAX_THREADS || (nb_slices > s->mb_height && s->mb_height)) {
        int max_slices;
        if (s->mb_height)
            max_slices = FFMIN(MAX_THREADS, s->mb_height);
        else
            max_slices = MAX_THREADS;
        av_log(s->avctx, AV_LOG_WARNING, "too many threads/slices (%d),"
               " reducing to %d\n", nb_slices, max_slices);
        nb_slices = max_slices;
    }

    if ((s->width || s->height) &&
        av_image_check_size(s->width, s->height, 0, s->avctx))
        return -1;

    ff_dct_common_init(s);

    s->flags  = s->avctx->flags;
    s->flags2 = s->avctx->flags2;

    s->mb_width   = (s->width + 15) / 16;
    s->mb_stride  = s->mb_width + 1;
    s->b8_stride  = s->mb_width * 2 + 1;
    s->b4_stride  = s->mb_width * 4 + 1;
    mb_array_size = s->mb_height * s->mb_stride;
    mv_table_size = (s->mb_height + 2) * s->mb_stride + 1;

        /* set chroma shifts */
        avcodec_get_chroma_sub_sample(s->avctx->pix_fmt, &s->chroma_x_shift,
                                      &s->chroma_y_shift);

    /* set default edge pos, will be overridden in decode_header if needed */
    s->h_edge_pos = s->mb_width * 16;
    s->v_edge_pos = s->mb_height * 16;

    s->mb_num = s->mb_width * s->mb_height;

    s->block_wrap[0] =
    s->block_wrap[1] =
    s->block_wrap[2] =
    s->block_wrap[3] = s->b8_stride;
    s->block_wrap[4] =
    s->block_wrap[5] = s->mb_stride;

    y_size = s->b8_stride * (2 * s->mb_height + 1);
    c_size = s->mb_stride * (s->mb_height + 1);
    yc_size = y_size + 2 * c_size;

    /* convert fourcc to upper case */
    s->codec_tag        = avpriv_toupper4(s->avctx->codec_tag);
    s->stream_codec_tag = avpriv_toupper4(s->avctx->stream_codec_tag);

    s->avctx->coded_frame = &s->current_picture.f;

    FF_ALLOCZ_OR_GOTO(s->avctx, s->mb_index2xy, (s->mb_num + 1) * sizeof(int), fail); // error ressilience code looks cleaner with this
    for (y = 0; y < s->mb_height; y++)
        for (x = 0; x < s->mb_width; x++)
            s->mb_index2xy[x + y * s->mb_width] = x + y * s->mb_stride;

    s->mb_index2xy[s->mb_height * s->mb_width] = (s->mb_height - 1) * s->mb_stride + s->mb_width; // FIXME really needed?

    if (s->encoding) {
        /* Allocate MV tables */
        FF_ALLOCZ_OR_GOTO(s->avctx, s->p_mv_table_base            , mv_table_size * 2 * sizeof(int16_t), fail)
        FF_ALLOCZ_OR_GOTO(s->avctx, s->b_forw_mv_table_base       , mv_table_size * 2 * sizeof(int16_t), fail)
        FF_ALLOCZ_OR_GOTO(s->avctx, s->b_back_mv_table_base       , mv_table_size * 2 * sizeof(int16_t), fail)
        FF_ALLOCZ_OR_GOTO(s->avctx, s->b_bidir_forw_mv_table_base , mv_table_size * 2 * sizeof(int16_t), fail)
        FF_ALLOCZ_OR_GOTO(s->avctx, s->b_bidir_back_mv_table_base , mv_table_size * 2 * sizeof(int16_t), fail)
        FF_ALLOCZ_OR_GOTO(s->avctx, s->b_direct_mv_table_base     , mv_table_size * 2 * sizeof(int16_t), fail)
        s->p_mv_table           = s->p_mv_table_base            + s->mb_stride + 1;
        s->b_forw_mv_table      = s->b_forw_mv_table_base       + s->mb_stride + 1;
        s->b_back_mv_table      = s->b_back_mv_table_base       + s->mb_stride + 1;
        s->b_bidir_forw_mv_table= s->b_bidir_forw_mv_table_base + s->mb_stride + 1;
        s->b_bidir_back_mv_table= s->b_bidir_back_mv_table_base + s->mb_stride + 1;
        s->b_direct_mv_table    = s->b_direct_mv_table_base     + s->mb_stride + 1;

        if(s->msmpeg4_version){
            FF_ALLOCZ_OR_GOTO(s->avctx, s->ac_stats, 2*2*(MAX_LEVEL+1)*(MAX_RUN+1)*2*sizeof(int), fail);
        }
        FF_ALLOCZ_OR_GOTO(s->avctx, s->avctx->stats_out, 256, fail);

        /* Allocate MB type table */
        FF_ALLOCZ_OR_GOTO(s->avctx, s->mb_type  , mb_array_size * sizeof(uint16_t), fail) //needed for encoding

        FF_ALLOCZ_OR_GOTO(s->avctx, s->lambda_table, mb_array_size * sizeof(int), fail)

        FF_ALLOCZ_OR_GOTO(s->avctx, s->q_intra_matrix         , 64*32   * sizeof(int), fail)
        FF_ALLOCZ_OR_GOTO(s->avctx, s->q_chroma_intra_matrix  , 64*32   * sizeof(int), fail)
        FF_ALLOCZ_OR_GOTO(s->avctx, s->q_inter_matrix         , 64*32   * sizeof(int), fail)
        FF_ALLOCZ_OR_GOTO(s->avctx, s->q_intra_matrix16       , 64*32*2 * sizeof(uint16_t), fail)
        FF_ALLOCZ_OR_GOTO(s->avctx, s->q_chroma_intra_matrix16, 64*32*2 * sizeof(uint16_t), fail)
        FF_ALLOCZ_OR_GOTO(s->avctx, s->q_inter_matrix16       , 64*32*2 * sizeof(uint16_t), fail)
        FF_ALLOCZ_OR_GOTO(s->avctx, s->input_picture, MAX_PICTURE_COUNT * sizeof(Picture*), fail)
        FF_ALLOCZ_OR_GOTO(s->avctx, s->reordered_input_picture, MAX_PICTURE_COUNT * sizeof(Picture*), fail)

        if(s->avctx->noise_reduction){
            FF_ALLOCZ_OR_GOTO(s->avctx, s->dct_offset, 2 * 64 * sizeof(uint16_t), fail)
        }

            FF_ALLOC_OR_GOTO(s->avctx, s->cplx_tab,
                             mb_array_size * sizeof(float), fail);
            FF_ALLOC_OR_GOTO(s->avctx, s->bits_tab,
                             mb_array_size * sizeof(float), fail);
    }

    s->picture_count = MAX_PICTURE_COUNT * FFMAX(1, s->avctx->thread_count);
    FF_ALLOCZ_OR_GOTO(s->avctx, s->picture,
                      s->picture_count * sizeof(Picture), fail);
    for (i = 0; i < s->picture_count; i++) {
        avcodec_get_frame_defaults(&s->picture[i].f);
    }

        FF_ALLOC_OR_GOTO(s->avctx, s->er_temp_buffer,
                         mb_array_size * sizeof(uint8_t), fail);
        FF_ALLOCZ_OR_GOTO(s->avctx, s->error_status_table,
                          mb_array_size * sizeof(uint8_t), fail);

<<<<<<< HEAD
        if(s->codec_id==CODEC_ID_MPEG4 || (s->flags & CODEC_FLAG_INTERLACED_ME)){
=======
        if (s->codec_id == AV_CODEC_ID_MPEG4 ||
            (s->flags & CODEC_FLAG_INTERLACED_ME)) {
>>>>>>> 36ef5369
            /* interlaced direct mode decoding tables */
            for (i = 0; i < 2; i++) {
                int j, k;
                for (j = 0; j < 2; j++) {
                    for (k = 0; k < 2; k++) {
                        FF_ALLOCZ_OR_GOTO(s->avctx, s->b_field_mv_table_base[i][j][k],  mv_table_size * 2 * sizeof(int16_t), fail)
                        s->b_field_mv_table[i][j][k] = s->b_field_mv_table_base[i][j][k] + s->mb_stride + 1;
                    }
                    FF_ALLOCZ_OR_GOTO(s->avctx, s->b_field_select_table [i][j], mb_array_size * 2 * sizeof(uint8_t), fail)
                    FF_ALLOCZ_OR_GOTO(s->avctx, s->p_field_mv_table_base[i][j], mv_table_size * 2 * sizeof(int16_t), fail)
                    s->p_field_mv_table[i][j] = s->p_field_mv_table_base[i][j] + s->mb_stride + 1;
                }
                FF_ALLOCZ_OR_GOTO(s->avctx, s->p_field_select_table[i], mb_array_size * 2 * sizeof(uint8_t), fail)
            }
        }
        if (s->out_format == FMT_H263) {
            /* cbp values */
            FF_ALLOCZ_OR_GOTO(s->avctx, s->coded_block_base, y_size, fail);
            s->coded_block = s->coded_block_base + s->b8_stride + 1;

            /* cbp, ac_pred, pred_dir */
            FF_ALLOCZ_OR_GOTO(s->avctx, s->cbp_table     , mb_array_size * sizeof(uint8_t), fail);
            FF_ALLOCZ_OR_GOTO(s->avctx, s->pred_dir_table, mb_array_size * sizeof(uint8_t), fail);
        }

        if (s->h263_pred || s->h263_plus || !s->encoding) {
            /* dc values */
            // MN: we need these for  error resilience of intra-frames
            FF_ALLOCZ_OR_GOTO(s->avctx, s->dc_val_base, yc_size * sizeof(int16_t), fail);
            s->dc_val[0] = s->dc_val_base + s->b8_stride + 1;
            s->dc_val[1] = s->dc_val_base + y_size + s->mb_stride + 1;
            s->dc_val[2] = s->dc_val[1] + c_size;
            for (i = 0; i < yc_size; i++)
                s->dc_val_base[i] = 1024;
        }

        /* which mb is a intra block */
        FF_ALLOCZ_OR_GOTO(s->avctx, s->mbintra_table, mb_array_size, fail);
        memset(s->mbintra_table, 1, mb_array_size);

        /* init macroblock skip table */
        FF_ALLOCZ_OR_GOTO(s->avctx, s->mbskip_table, mb_array_size + 2, fail);
        // Note the + 1 is for  a quicker mpeg4 slice_end detection

        s->parse_context.state = -1;

        s->context_initialized = 1;
        s->thread_context[0]   = s;

//     if (s->width && s->height) {
        if (nb_slices > 1) {
            for (i = 1; i < nb_slices; i++) {
                s->thread_context[i] = av_malloc(sizeof(MpegEncContext));
                memcpy(s->thread_context[i], s, sizeof(MpegEncContext));
            }

            for (i = 0; i < nb_slices; i++) {
                if (init_duplicate_context(s->thread_context[i], s) < 0)
                    goto fail;
                    s->thread_context[i]->start_mb_y =
                        (s->mb_height * (i) + nb_slices / 2) / nb_slices;
                    s->thread_context[i]->end_mb_y   =
                        (s->mb_height * (i + 1) + nb_slices / 2) / nb_slices;
            }
        } else {
            if (init_duplicate_context(s, s) < 0)
                goto fail;
            s->start_mb_y = 0;
            s->end_mb_y   = s->mb_height;
        }
        s->slice_context_count = nb_slices;
//     }

    return 0;
 fail:
    ff_MPV_common_end(s);
    return -1;
}

/* init common structure for both encoder and decoder */
void ff_MPV_common_end(MpegEncContext *s)
{
    int i, j, k;

    if (s->slice_context_count > 1) {
        for (i = 0; i < s->slice_context_count; i++) {
            free_duplicate_context(s->thread_context[i]);
        }
        for (i = 1; i < s->slice_context_count; i++) {
            av_freep(&s->thread_context[i]);
        }
        s->slice_context_count = 1;
    } else free_duplicate_context(s);

    av_freep(&s->parse_context.buffer);
    s->parse_context.buffer_size = 0;

    av_freep(&s->mb_type);
    av_freep(&s->p_mv_table_base);
    av_freep(&s->b_forw_mv_table_base);
    av_freep(&s->b_back_mv_table_base);
    av_freep(&s->b_bidir_forw_mv_table_base);
    av_freep(&s->b_bidir_back_mv_table_base);
    av_freep(&s->b_direct_mv_table_base);
    s->p_mv_table            = NULL;
    s->b_forw_mv_table       = NULL;
    s->b_back_mv_table       = NULL;
    s->b_bidir_forw_mv_table = NULL;
    s->b_bidir_back_mv_table = NULL;
    s->b_direct_mv_table     = NULL;
    for (i = 0; i < 2; i++) {
        for (j = 0; j < 2; j++) {
            for (k = 0; k < 2; k++) {
                av_freep(&s->b_field_mv_table_base[i][j][k]);
                s->b_field_mv_table[i][j][k] = NULL;
            }
            av_freep(&s->b_field_select_table[i][j]);
            av_freep(&s->p_field_mv_table_base[i][j]);
            s->p_field_mv_table[i][j] = NULL;
        }
        av_freep(&s->p_field_select_table[i]);
    }

    av_freep(&s->dc_val_base);
    av_freep(&s->coded_block_base);
    av_freep(&s->mbintra_table);
    av_freep(&s->cbp_table);
    av_freep(&s->pred_dir_table);

    av_freep(&s->mbskip_table);
    av_freep(&s->bitstream_buffer);
    s->allocated_bitstream_buffer_size = 0;

    av_freep(&s->avctx->stats_out);
    av_freep(&s->ac_stats);
    av_freep(&s->error_status_table);
    av_freep(&s->er_temp_buffer);
    av_freep(&s->mb_index2xy);
    av_freep(&s->lambda_table);
    if(s->q_chroma_intra_matrix   != s->q_intra_matrix  ) av_freep(&s->q_chroma_intra_matrix);
    if(s->q_chroma_intra_matrix16 != s->q_intra_matrix16) av_freep(&s->q_chroma_intra_matrix16);
    s->q_chroma_intra_matrix=   NULL;
    s->q_chroma_intra_matrix16= NULL;
    av_freep(&s->q_intra_matrix);
    av_freep(&s->q_inter_matrix);
    av_freep(&s->q_intra_matrix16);
    av_freep(&s->q_inter_matrix16);
    av_freep(&s->input_picture);
    av_freep(&s->reordered_input_picture);
    av_freep(&s->dct_offset);
    av_freep(&s->cplx_tab);
    av_freep(&s->bits_tab);

    if (s->picture && !s->avctx->internal->is_copy) {
        for (i = 0; i < s->picture_count; i++) {
            free_picture(s, &s->picture[i]);
        }
    }
    av_freep(&s->picture);
    s->context_initialized      = 0;
    s->last_picture_ptr         =
    s->next_picture_ptr         =
    s->current_picture_ptr      = NULL;
    s->linesize = s->uvlinesize = 0;

    for (i = 0; i < 3; i++)
        av_freep(&s->visualization_buffer[i]);

    if (!(s->avctx->active_thread_type & FF_THREAD_FRAME))
        avcodec_default_free_buffers(s->avctx);
}

void ff_init_rl(RLTable *rl,
                uint8_t static_store[2][2 * MAX_RUN + MAX_LEVEL + 3])
{
    int8_t  max_level[MAX_RUN + 1], max_run[MAX_LEVEL + 1];
    uint8_t index_run[MAX_RUN + 1];
    int last, run, level, start, end, i;

    /* If table is static, we can quit if rl->max_level[0] is not NULL */
    if (static_store && rl->max_level[0])
        return;

    /* compute max_level[], max_run[] and index_run[] */
    for (last = 0; last < 2; last++) {
        if (last == 0) {
            start = 0;
            end = rl->last;
        } else {
            start = rl->last;
            end = rl->n;
        }

        memset(max_level, 0, MAX_RUN + 1);
        memset(max_run, 0, MAX_LEVEL + 1);
        memset(index_run, rl->n, MAX_RUN + 1);
        for (i = start; i < end; i++) {
            run   = rl->table_run[i];
            level = rl->table_level[i];
            if (index_run[run] == rl->n)
                index_run[run] = i;
            if (level > max_level[run])
                max_level[run] = level;
            if (run > max_run[level])
                max_run[level] = run;
        }
        if (static_store)
            rl->max_level[last] = static_store[last];
        else
            rl->max_level[last] = av_malloc(MAX_RUN + 1);
        memcpy(rl->max_level[last], max_level, MAX_RUN + 1);
        if (static_store)
            rl->max_run[last]   = static_store[last] + MAX_RUN + 1;
        else
            rl->max_run[last]   = av_malloc(MAX_LEVEL + 1);
        memcpy(rl->max_run[last], max_run, MAX_LEVEL + 1);
        if (static_store)
            rl->index_run[last] = static_store[last] + MAX_RUN + MAX_LEVEL + 2;
        else
            rl->index_run[last] = av_malloc(MAX_RUN + 1);
        memcpy(rl->index_run[last], index_run, MAX_RUN + 1);
    }
}

void ff_init_vlc_rl(RLTable *rl)
{
    int i, q;

    for (q = 0; q < 32; q++) {
        int qmul = q * 2;
        int qadd = (q - 1) | 1;

        if (q == 0) {
            qmul = 1;
            qadd = 0;
        }
        for (i = 0; i < rl->vlc.table_size; i++) {
            int code = rl->vlc.table[i][0];
            int len  = rl->vlc.table[i][1];
            int level, run;

            if (len == 0) { // illegal code
                run   = 66;
                level = MAX_LEVEL;
            } else if (len < 0) { // more bits needed
                run   = 0;
                level = code;
            } else {
                if (code == rl->n) { // esc
                    run   = 66;
                    level =  0;
                } else {
                    run   = rl->table_run[code] + 1;
                    level = rl->table_level[code] * qmul + qadd;
                    if (code >= rl->last) run += 192;
                }
            }
            rl->rl_vlc[q][i].len   = len;
            rl->rl_vlc[q][i].level = level;
            rl->rl_vlc[q][i].run   = run;
        }
    }
}

void ff_release_unused_pictures(MpegEncContext*s, int remove_current)
{
    int i;

    /* release non reference frames */
    for (i = 0; i < s->picture_count; i++) {
        if (s->picture[i].f.data[0] && !s->picture[i].f.reference &&
            (!s->picture[i].owner2 || s->picture[i].owner2 == s) &&
            (remove_current || &s->picture[i] !=  s->current_picture_ptr)
            /* && s->picture[i].type!= FF_BUFFER_TYPE_SHARED */) {
            free_frame_buffer(s, &s->picture[i]);
        }
    }
}

int ff_find_unused_picture(MpegEncContext *s, int shared)
{
    int i;

    if (shared) {
        for (i = s->picture_range_start; i < s->picture_range_end; i++) {
            if (s->picture[i].f.data[0] == NULL && s->picture[i].f.type == 0)
                return i;
        }
    } else {
        for (i = s->picture_range_start; i < s->picture_range_end; i++) {
            if (s->picture[i].f.data[0] == NULL && s->picture[i].f.type != 0)
                return i; // FIXME
        }
        for (i = s->picture_range_start; i < s->picture_range_end; i++) {
            if (s->picture[i].f.data[0] == NULL)
                return i;
        }
    }

    av_log(s->avctx, AV_LOG_FATAL,
           "Internal error, picture buffer overflow\n");
    /* We could return -1, but the codec would crash trying to draw into a
     * non-existing frame anyway. This is safer than waiting for a random crash.
     * Also the return of this is never useful, an encoder must only allocate
     * as much as allowed in the specification. This has no relationship to how
     * much libavcodec could allocate (and MAX_PICTURE_COUNT is always large
     * enough for such valid streams).
     * Plus, a decoder has to check stream validity and remove frames if too
     * many reference frames are around. Waiting for "OOM" is not correct at
     * all. Similarly, missing reference frames have to be replaced by
     * interpolated/MC frames, anything else is a bug in the codec ...
     */
    abort();
    return -1;
}

static void update_noise_reduction(MpegEncContext *s)
{
    int intra, i;

    for (intra = 0; intra < 2; intra++) {
        if (s->dct_count[intra] > (1 << 16)) {
            for (i = 0; i < 64; i++) {
                s->dct_error_sum[intra][i] >>= 1;
            }
            s->dct_count[intra] >>= 1;
        }

        for (i = 0; i < 64; i++) {
            s->dct_offset[intra][i] = (s->avctx->noise_reduction *
                                       s->dct_count[intra] +
                                       s->dct_error_sum[intra][i] / 2) /
                                      (s->dct_error_sum[intra][i] + 1);
        }
    }
}

/**
 * generic function for encode/decode called after coding/decoding
 * the header and before a frame is coded/decoded.
 */
int ff_MPV_frame_start(MpegEncContext *s, AVCodecContext *avctx)
{
    int i;
    Picture *pic;
    s->mb_skipped = 0;

<<<<<<< HEAD
    if (!ff_thread_can_start_frame(avctx)) {
        av_log(avctx, AV_LOG_ERROR, "Attempt to start a frame outside SETUP state\n");
        return -1;
    }
=======
    assert(s->last_picture_ptr == NULL || s->out_format != FMT_H264 ||
           s->codec_id == AV_CODEC_ID_SVQ3);
>>>>>>> 36ef5369

    /* mark & release old frames */
    if (s->out_format != FMT_H264 || s->codec_id == AV_CODEC_ID_SVQ3) {
        if (s->pict_type != AV_PICTURE_TYPE_B && s->last_picture_ptr &&
            s->last_picture_ptr != s->next_picture_ptr &&
            s->last_picture_ptr->f.data[0]) {
            if (s->last_picture_ptr->owner2 == s)
                free_frame_buffer(s, s->last_picture_ptr);
        }

        /* release forgotten pictures */
        /* if (mpeg124/h263) */
        if (!s->encoding) {
            for (i = 0; i < s->picture_count; i++) {
                if (s->picture[i].owner2 == s && s->picture[i].f.data[0] &&
                    &s->picture[i] != s->last_picture_ptr &&
                    &s->picture[i] != s->next_picture_ptr &&
                    s->picture[i].f.reference) {
                    if (!(avctx->active_thread_type & FF_THREAD_FRAME))
                        av_log(avctx, AV_LOG_ERROR,
                               "releasing zombie picture\n");
                    free_frame_buffer(s, &s->picture[i]);
                }
            }
        }
    }

    if (!s->encoding) {
        ff_release_unused_pictures(s, 1);

        if (s->current_picture_ptr &&
            s->current_picture_ptr->f.data[0] == NULL) {
            // we already have a unused image
            // (maybe it was set before reading the header)
            pic = s->current_picture_ptr;
        } else {
            i   = ff_find_unused_picture(s, 0);
            if (i < 0)
                return i;
            pic = &s->picture[i];
        }

        pic->f.reference = 0;
        if (!s->dropable) {
            if (s->codec_id == AV_CODEC_ID_H264)
                pic->f.reference = s->picture_structure;
            else if (s->pict_type != AV_PICTURE_TYPE_B)
                pic->f.reference = 3;
        }

        pic->f.coded_picture_number = s->coded_picture_number++;

        if (ff_alloc_picture(s, pic, 0) < 0)
            return -1;

        s->current_picture_ptr = pic;
        // FIXME use only the vars from current_pic
        s->current_picture_ptr->f.top_field_first = s->top_field_first;
        if (s->codec_id == AV_CODEC_ID_MPEG1VIDEO ||
            s->codec_id == AV_CODEC_ID_MPEG2VIDEO) {
            if (s->picture_structure != PICT_FRAME)
                s->current_picture_ptr->f.top_field_first =
                    (s->picture_structure == PICT_TOP_FIELD) == s->first_field;
        }
        s->current_picture_ptr->f.interlaced_frame = !s->progressive_frame &&
                                                     !s->progressive_sequence;
        s->current_picture_ptr->field_picture      =  s->picture_structure != PICT_FRAME;
    }

    s->current_picture_ptr->f.pict_type = s->pict_type;
    // if (s->flags && CODEC_FLAG_QSCALE)
    //     s->current_picture_ptr->quality = s->new_picture_ptr->quality;
    s->current_picture_ptr->f.key_frame = s->pict_type == AV_PICTURE_TYPE_I;

    ff_copy_picture(&s->current_picture, s->current_picture_ptr);

    if (s->pict_type != AV_PICTURE_TYPE_B) {
        s->last_picture_ptr = s->next_picture_ptr;
        if (!s->dropable)
            s->next_picture_ptr = s->current_picture_ptr;
    }
    /* av_log(s->avctx, AV_LOG_DEBUG, "L%p N%p C%p L%p N%p C%p type:%d drop:%d\n",
           s->last_picture_ptr, s->next_picture_ptr,s->current_picture_ptr,
           s->last_picture_ptr    ? s->last_picture_ptr->f.data[0]    : NULL,
           s->next_picture_ptr    ? s->next_picture_ptr->f.data[0]    : NULL,
           s->current_picture_ptr ? s->current_picture_ptr->f.data[0] : NULL,
           s->pict_type, s->dropable); */

    if (s->codec_id != AV_CODEC_ID_H264) {
        if ((s->last_picture_ptr == NULL ||
             s->last_picture_ptr->f.data[0] == NULL) &&
            (s->pict_type != AV_PICTURE_TYPE_I ||
             s->picture_structure != PICT_FRAME)) {
            if (s->pict_type != AV_PICTURE_TYPE_I)
                av_log(avctx, AV_LOG_ERROR,
                       "warning: first frame is no keyframe\n");
            else if (s->picture_structure != PICT_FRAME)
                av_log(avctx, AV_LOG_INFO,
                       "allocate dummy last picture for field based first keyframe\n");

            /* Allocate a dummy frame */
            i = ff_find_unused_picture(s, 0);
            if (i < 0)
                return i;
            s->last_picture_ptr = &s->picture[i];
            s->last_picture_ptr->f.key_frame = 0;
            if (ff_alloc_picture(s, s->last_picture_ptr, 0) < 0) {
                s->last_picture_ptr = NULL;
                return -1;
            }

            if(s->codec_id == CODEC_ID_FLV1 || s->codec_id == CODEC_ID_H263){
                for(i=0; i<avctx->height; i++)
                    memset(s->last_picture_ptr->f.data[0] + s->last_picture_ptr->f.linesize[0]*i, 16, avctx->width);
            }

            ff_thread_report_progress(&s->last_picture_ptr->f, INT_MAX, 0);
            ff_thread_report_progress(&s->last_picture_ptr->f, INT_MAX, 1);
            s->last_picture_ptr->f.reference = 3;
        }
        if ((s->next_picture_ptr == NULL ||
             s->next_picture_ptr->f.data[0] == NULL) &&
            s->pict_type == AV_PICTURE_TYPE_B) {
            /* Allocate a dummy frame */
            i = ff_find_unused_picture(s, 0);
            if (i < 0)
                return i;
            s->next_picture_ptr = &s->picture[i];
            s->next_picture_ptr->f.key_frame = 0;
            if (ff_alloc_picture(s, s->next_picture_ptr, 0) < 0) {
                s->next_picture_ptr = NULL;
                return -1;
            }
            ff_thread_report_progress(&s->next_picture_ptr->f, INT_MAX, 0);
            ff_thread_report_progress(&s->next_picture_ptr->f, INT_MAX, 1);
            s->next_picture_ptr->f.reference = 3;
        }
    }

    if (s->last_picture_ptr)
        ff_copy_picture(&s->last_picture, s->last_picture_ptr);
    if (s->next_picture_ptr)
        ff_copy_picture(&s->next_picture, s->next_picture_ptr);

    if (HAVE_THREADS && (avctx->active_thread_type & FF_THREAD_FRAME) &&
        (s->out_format != FMT_H264 || s->codec_id == AV_CODEC_ID_SVQ3)) {
        if (s->next_picture_ptr)
            s->next_picture_ptr->owner2 = s;
        if (s->last_picture_ptr)
            s->last_picture_ptr->owner2 = s;
    }

    assert(s->pict_type == AV_PICTURE_TYPE_I || (s->last_picture_ptr &&
                                                 s->last_picture_ptr->f.data[0]));

    if (s->picture_structure!= PICT_FRAME && s->out_format != FMT_H264) {
        int i;
        for (i = 0; i < 4; i++) {
            if (s->picture_structure == PICT_BOTTOM_FIELD) {
                s->current_picture.f.data[i] +=
                    s->current_picture.f.linesize[i];
            }
            s->current_picture.f.linesize[i] *= 2;
            s->last_picture.f.linesize[i]    *= 2;
            s->next_picture.f.linesize[i]    *= 2;
        }
    }

    s->err_recognition = avctx->err_recognition;

    /* set dequantizer, we can't do it during init as
     * it might change for mpeg4 and we can't do it in the header
     * decode as init is not called for mpeg4 there yet */
    if (s->mpeg_quant || s->codec_id == AV_CODEC_ID_MPEG2VIDEO) {
        s->dct_unquantize_intra = s->dct_unquantize_mpeg2_intra;
        s->dct_unquantize_inter = s->dct_unquantize_mpeg2_inter;
    } else if (s->out_format == FMT_H263 || s->out_format == FMT_H261) {
        s->dct_unquantize_intra = s->dct_unquantize_h263_intra;
        s->dct_unquantize_inter = s->dct_unquantize_h263_inter;
    } else {
        s->dct_unquantize_intra = s->dct_unquantize_mpeg1_intra;
        s->dct_unquantize_inter = s->dct_unquantize_mpeg1_inter;
    }

    if (s->dct_error_sum) {
        assert(s->avctx->noise_reduction && s->encoding);
        update_noise_reduction(s);
    }

    if (CONFIG_MPEG_XVMC_DECODER && s->avctx->xvmc_acceleration)
        return ff_xvmc_field_start(s, avctx);

    return 0;
}

/* generic function for encode/decode called after a
 * frame has been coded/decoded. */
void ff_MPV_frame_end(MpegEncContext *s)
{
    int i;
    /* redraw edges for the frame if decoding didn't complete */
    // just to make sure that all data is rendered.
    if (CONFIG_MPEG_XVMC_DECODER && s->avctx->xvmc_acceleration) {
        ff_xvmc_field_end(s);
   } else if((s->error_count || s->encoding || !(s->avctx->codec->capabilities&CODEC_CAP_DRAW_HORIZ_BAND)) &&
              !s->avctx->hwaccel &&
              !(s->avctx->codec->capabilities & CODEC_CAP_HWACCEL_VDPAU) &&
              s->unrestricted_mv &&
              s->current_picture.f.reference &&
              !s->intra_only &&
              !(s->flags & CODEC_FLAG_EMU_EDGE)) {
        int hshift = av_pix_fmt_descriptors[s->avctx->pix_fmt].log2_chroma_w;
        int vshift = av_pix_fmt_descriptors[s->avctx->pix_fmt].log2_chroma_h;
        s->dsp.draw_edges(s->current_picture.f.data[0], s->current_picture.f.linesize[0],
                          s->h_edge_pos, s->v_edge_pos,
                          EDGE_WIDTH, EDGE_WIDTH,
                          EDGE_TOP | EDGE_BOTTOM);
        s->dsp.draw_edges(s->current_picture.f.data[1], s->current_picture.f.linesize[1],
                          s->h_edge_pos >> hshift, s->v_edge_pos >> vshift,
                          EDGE_WIDTH >> hshift, EDGE_WIDTH >> vshift,
                          EDGE_TOP | EDGE_BOTTOM);
        s->dsp.draw_edges(s->current_picture.f.data[2], s->current_picture.f.linesize[2],
                          s->h_edge_pos >> hshift, s->v_edge_pos >> vshift,
                          EDGE_WIDTH >> hshift, EDGE_WIDTH >> vshift,
                          EDGE_TOP | EDGE_BOTTOM);
    }

    emms_c();

    s->last_pict_type                 = s->pict_type;
    s->last_lambda_for [s->pict_type] = s->current_picture_ptr->f.quality;
    if (s->pict_type!= AV_PICTURE_TYPE_B) {
        s->last_non_b_pict_type = s->pict_type;
    }
#if 0
    /* copy back current_picture variables */
    for (i = 0; i < MAX_PICTURE_COUNT; i++) {
        if (s->picture[i].f.data[0] == s->current_picture.f.data[0]) {
            s->picture[i] = s->current_picture;
            break;
        }
    }
    assert(i < MAX_PICTURE_COUNT);
#endif

    if (s->encoding) {
        /* release non-reference frames */
        for (i = 0; i < s->picture_count; i++) {
            if (s->picture[i].f.data[0] && !s->picture[i].f.reference
                /* && s->picture[i].type != FF_BUFFER_TYPE_SHARED */) {
                free_frame_buffer(s, &s->picture[i]);
            }
        }
    }
    // clear copies, to avoid confusion
#if 0
    memset(&s->last_picture,    0, sizeof(Picture));
    memset(&s->next_picture,    0, sizeof(Picture));
    memset(&s->current_picture, 0, sizeof(Picture));
#endif
    s->avctx->coded_frame = &s->current_picture_ptr->f;

    if (s->codec_id != AV_CODEC_ID_H264 && s->current_picture.f.reference) {
        ff_thread_report_progress(&s->current_picture_ptr->f, INT_MAX, 0);
    }
}

/**
 * Draw a line from (ex, ey) -> (sx, sy).
 * @param w width of the image
 * @param h height of the image
 * @param stride stride/linesize of the image
 * @param color color of the arrow
 */
static void draw_line(uint8_t *buf, int sx, int sy, int ex, int ey,
                      int w, int h, int stride, int color)
{
    int x, y, fr, f;

    sx = av_clip(sx, 0, w - 1);
    sy = av_clip(sy, 0, h - 1);
    ex = av_clip(ex, 0, w - 1);
    ey = av_clip(ey, 0, h - 1);

    buf[sy * stride + sx] += color;

    if (FFABS(ex - sx) > FFABS(ey - sy)) {
        if (sx > ex) {
            FFSWAP(int, sx, ex);
            FFSWAP(int, sy, ey);
        }
        buf += sx + sy * stride;
        ex  -= sx;
        f    = ((ey - sy) << 16) / ex;
        for(x= 0; x <= ex; x++){
            y  = (x * f) >> 16;
            fr = (x * f) & 0xFFFF;
            buf[y * stride + x]       += (color * (0x10000 - fr)) >> 16;
            if(fr) buf[(y + 1) * stride + x] += (color *            fr ) >> 16;
        }
    } else {
        if (sy > ey) {
            FFSWAP(int, sx, ex);
            FFSWAP(int, sy, ey);
        }
        buf += sx + sy * stride;
        ey  -= sy;
        if (ey)
            f = ((ex - sx) << 16) / ey;
        else
            f = 0;
        for(y= 0; y <= ey; y++){
            x  = (y*f) >> 16;
            fr = (y*f) & 0xFFFF;
            buf[y * stride + x]     += (color * (0x10000 - fr)) >> 16;
            if(fr) buf[y * stride + x + 1] += (color *            fr ) >> 16;
        }
    }
}

/**
 * Draw an arrow from (ex, ey) -> (sx, sy).
 * @param w width of the image
 * @param h height of the image
 * @param stride stride/linesize of the image
 * @param color color of the arrow
 */
static void draw_arrow(uint8_t *buf, int sx, int sy, int ex,
                       int ey, int w, int h, int stride, int color)
{
    int dx,dy;

    sx = av_clip(sx, -100, w + 100);
    sy = av_clip(sy, -100, h + 100);
    ex = av_clip(ex, -100, w + 100);
    ey = av_clip(ey, -100, h + 100);

    dx = ex - sx;
    dy = ey - sy;

    if (dx * dx + dy * dy > 3 * 3) {
        int rx =  dx + dy;
        int ry = -dx + dy;
        int length = ff_sqrt((rx * rx + ry * ry) << 8);

        // FIXME subpixel accuracy
        rx = ROUNDED_DIV(rx * 3 << 4, length);
        ry = ROUNDED_DIV(ry * 3 << 4, length);

        draw_line(buf, sx, sy, sx + rx, sy + ry, w, h, stride, color);
        draw_line(buf, sx, sy, sx - ry, sy + rx, w, h, stride, color);
    }
    draw_line(buf, sx, sy, ex, ey, w, h, stride, color);
}

/**
 * Print debugging info for the given picture.
 */
void ff_print_debug_info(MpegEncContext *s, AVFrame *pict)
{
    if (s->avctx->hwaccel || !pict || !pict->mb_type)
        return;

    if (s->avctx->debug & (FF_DEBUG_SKIP | FF_DEBUG_QP | FF_DEBUG_MB_TYPE)) {
        int x,y;

        av_log(s->avctx, AV_LOG_DEBUG, "New frame, type: %c\n",
               av_get_picture_type_char(pict->pict_type));
        for (y = 0; y < s->mb_height; y++) {
            for (x = 0; x < s->mb_width; x++) {
                if (s->avctx->debug & FF_DEBUG_SKIP) {
                    int count = s->mbskip_table[x + y * s->mb_stride];
                    if (count > 9)
                        count = 9;
                    av_log(s->avctx, AV_LOG_DEBUG, "%1d", count);
                }
                if (s->avctx->debug & FF_DEBUG_QP) {
                    av_log(s->avctx, AV_LOG_DEBUG, "%2d",
                           pict->qscale_table[x + y * s->mb_stride]);
                }
                if (s->avctx->debug & FF_DEBUG_MB_TYPE) {
                    int mb_type = pict->mb_type[x + y * s->mb_stride];
                    // Type & MV direction
                    if (IS_PCM(mb_type))
                        av_log(s->avctx, AV_LOG_DEBUG, "P");
                    else if (IS_INTRA(mb_type) && IS_ACPRED(mb_type))
                        av_log(s->avctx, AV_LOG_DEBUG, "A");
                    else if (IS_INTRA4x4(mb_type))
                        av_log(s->avctx, AV_LOG_DEBUG, "i");
                    else if (IS_INTRA16x16(mb_type))
                        av_log(s->avctx, AV_LOG_DEBUG, "I");
                    else if (IS_DIRECT(mb_type) && IS_SKIP(mb_type))
                        av_log(s->avctx, AV_LOG_DEBUG, "d");
                    else if (IS_DIRECT(mb_type))
                        av_log(s->avctx, AV_LOG_DEBUG, "D");
                    else if (IS_GMC(mb_type) && IS_SKIP(mb_type))
                        av_log(s->avctx, AV_LOG_DEBUG, "g");
                    else if (IS_GMC(mb_type))
                        av_log(s->avctx, AV_LOG_DEBUG, "G");
                    else if (IS_SKIP(mb_type))
                        av_log(s->avctx, AV_LOG_DEBUG, "S");
                    else if (!USES_LIST(mb_type, 1))
                        av_log(s->avctx, AV_LOG_DEBUG, ">");
                    else if (!USES_LIST(mb_type, 0))
                        av_log(s->avctx, AV_LOG_DEBUG, "<");
                    else {
                        av_assert2(USES_LIST(mb_type, 0) && USES_LIST(mb_type, 1));
                        av_log(s->avctx, AV_LOG_DEBUG, "X");
                    }

                    // segmentation
                    if (IS_8X8(mb_type))
                        av_log(s->avctx, AV_LOG_DEBUG, "+");
                    else if (IS_16X8(mb_type))
                        av_log(s->avctx, AV_LOG_DEBUG, "-");
                    else if (IS_8X16(mb_type))
                        av_log(s->avctx, AV_LOG_DEBUG, "|");
                    else if (IS_INTRA(mb_type) || IS_16X16(mb_type))
                        av_log(s->avctx, AV_LOG_DEBUG, " ");
                    else
                        av_log(s->avctx, AV_LOG_DEBUG, "?");


                    if (IS_INTERLACED(mb_type))
                        av_log(s->avctx, AV_LOG_DEBUG, "=");
                    else
                        av_log(s->avctx, AV_LOG_DEBUG, " ");
                }
                // av_log(s->avctx, AV_LOG_DEBUG, " ");
            }
            av_log(s->avctx, AV_LOG_DEBUG, "\n");
        }
    }

    if ((s->avctx->debug & (FF_DEBUG_VIS_QP | FF_DEBUG_VIS_MB_TYPE)) ||
        (s->avctx->debug_mv)) {
        const int shift = 1 + s->quarter_sample;
        int mb_y;
        uint8_t *ptr;
        int i;
        int h_chroma_shift, v_chroma_shift, block_height;
        const int width          = s->avctx->width;
        const int height         = s->avctx->height;
        const int mv_sample_log2 = 4 - pict->motion_subsample_log2;
        const int mv_stride      = (s->mb_width << mv_sample_log2) +
                                   (s->codec_id == AV_CODEC_ID_H264 ? 0 : 1);
        s->low_delay = 0; // needed to see the vectors without trashing the buffers

        avcodec_get_chroma_sub_sample(s->avctx->pix_fmt,
                                      &h_chroma_shift, &v_chroma_shift);
        for (i = 0; i < 3; i++) {
            size_t size= (i == 0) ? pict->linesize[i] * height:
                         pict->linesize[i] * height >> v_chroma_shift;
            s->visualization_buffer[i]= av_realloc(s->visualization_buffer[i], size);
            memcpy(s->visualization_buffer[i], pict->data[i], size);
            pict->data[i] = s->visualization_buffer[i];
        }
        pict->type   = FF_BUFFER_TYPE_COPY;
        pict->opaque= NULL;
        ptr          = pict->data[0];
        block_height = 16 >> v_chroma_shift;

        for (mb_y = 0; mb_y < s->mb_height; mb_y++) {
            int mb_x;
            for (mb_x = 0; mb_x < s->mb_width; mb_x++) {
                const int mb_index = mb_x + mb_y * s->mb_stride;
                if ((s->avctx->debug_mv) && pict->motion_val) {
                    int type;
                    for (type = 0; type < 3; type++) {
                        int direction = 0;
                        switch (type) {
                        case 0:
                            if ((!(s->avctx->debug_mv & FF_DEBUG_VIS_MV_P_FOR)) ||
                                (pict->pict_type!= AV_PICTURE_TYPE_P))
                                continue;
                            direction = 0;
                            break;
                        case 1:
                            if ((!(s->avctx->debug_mv & FF_DEBUG_VIS_MV_B_FOR)) ||
                                (pict->pict_type!= AV_PICTURE_TYPE_B))
                                continue;
                            direction = 0;
                            break;
                        case 2:
                            if ((!(s->avctx->debug_mv & FF_DEBUG_VIS_MV_B_BACK)) ||
                                (pict->pict_type!= AV_PICTURE_TYPE_B))
                                continue;
                            direction = 1;
                            break;
                        }
                        if (!USES_LIST(pict->mb_type[mb_index], direction))
                            continue;

                        if (IS_8X8(pict->mb_type[mb_index])) {
                            int i;
                            for (i = 0; i < 4; i++) {
                                int sx = mb_x * 16 + 4 + 8 * (i & 1);
                                int sy = mb_y * 16 + 4 + 8 * (i >> 1);
                                int xy = (mb_x * 2 + (i & 1) +
                                          (mb_y * 2 + (i >> 1)) * mv_stride) << (mv_sample_log2 - 1);
                                int mx = (pict->motion_val[direction][xy][0] >> shift) + sx;
                                int my = (pict->motion_val[direction][xy][1] >> shift) + sy;
                                draw_arrow(ptr, sx, sy, mx, my, width,
                                           height, s->linesize, 100);
                            }
                        } else if (IS_16X8(pict->mb_type[mb_index])) {
                            int i;
                            for (i = 0; i < 2; i++) {
                                int sx = mb_x * 16 + 8;
                                int sy = mb_y * 16 + 4 + 8 * i;
                                int xy = (mb_x * 2 + (mb_y * 2 + i) * mv_stride) << (mv_sample_log2 - 1);
                                int mx = (pict->motion_val[direction][xy][0] >> shift);
                                int my = (pict->motion_val[direction][xy][1] >> shift);

                                if (IS_INTERLACED(pict->mb_type[mb_index]))
                                    my *= 2;

                            draw_arrow(ptr, sx, sy, mx + sx, my + sy, width,
                                       height, s->linesize, 100);
                            }
                        } else if (IS_8X16(pict->mb_type[mb_index])) {
                            int i;
                            for (i = 0; i < 2; i++) {
                                int sx = mb_x * 16 + 4 + 8 * i;
                                int sy = mb_y * 16 + 8;
                                int xy = (mb_x * 2 + i + mb_y * 2 * mv_stride) << (mv_sample_log2 - 1);
                                int mx = pict->motion_val[direction][xy][0] >> shift;
                                int my = pict->motion_val[direction][xy][1] >> shift;

                                if (IS_INTERLACED(pict->mb_type[mb_index]))
                                    my *= 2;

                                draw_arrow(ptr, sx, sy, mx + sx, my + sy, width,
                                           height, s->linesize, 100);
                            }
                        } else {
                              int sx= mb_x * 16 + 8;
                              int sy= mb_y * 16 + 8;
                              int xy= (mb_x + mb_y * mv_stride) << mv_sample_log2;
                              int mx= (pict->motion_val[direction][xy][0]>>shift) + sx;
                              int my= (pict->motion_val[direction][xy][1]>>shift) + sy;
                              draw_arrow(ptr, sx, sy, mx, my, width, height, s->linesize, 100);
                        }
                    }
                }
                if ((s->avctx->debug & FF_DEBUG_VIS_QP) && pict->motion_val) {
                    uint64_t c = (pict->qscale_table[mb_index] * 128 / 31) *
                                 0x0101010101010101ULL;
                    int y;
                    for (y = 0; y < block_height; y++) {
                        *(uint64_t *)(pict->data[1] + 8 * mb_x +
                                      (block_height * mb_y + y) *
                                      pict->linesize[1]) = c;
                        *(uint64_t *)(pict->data[2] + 8 * mb_x +
                                      (block_height * mb_y + y) *
                                      pict->linesize[2]) = c;
                    }
                }
                if ((s->avctx->debug & FF_DEBUG_VIS_MB_TYPE) &&
                    pict->motion_val) {
                    int mb_type = pict->mb_type[mb_index];
                    uint64_t u,v;
                    int y;
#define COLOR(theta, r) \
    u = (int)(128 + r * cos(theta * 3.141592 / 180)); \
    v = (int)(128 + r * sin(theta * 3.141592 / 180));


                    u = v = 128;
                    if (IS_PCM(mb_type)) {
                        COLOR(120, 48)
                    } else if ((IS_INTRA(mb_type) && IS_ACPRED(mb_type)) ||
                               IS_INTRA16x16(mb_type)) {
                        COLOR(30, 48)
                    } else if (IS_INTRA4x4(mb_type)) {
                        COLOR(90, 48)
                    } else if (IS_DIRECT(mb_type) && IS_SKIP(mb_type)) {
                        // COLOR(120, 48)
                    } else if (IS_DIRECT(mb_type)) {
                        COLOR(150, 48)
                    } else if (IS_GMC(mb_type) && IS_SKIP(mb_type)) {
                        COLOR(170, 48)
                    } else if (IS_GMC(mb_type)) {
                        COLOR(190, 48)
                    } else if (IS_SKIP(mb_type)) {
                        // COLOR(180, 48)
                    } else if (!USES_LIST(mb_type, 1)) {
                        COLOR(240, 48)
                    } else if (!USES_LIST(mb_type, 0)) {
                        COLOR(0, 48)
                    } else {
                        av_assert2(USES_LIST(mb_type, 0) && USES_LIST(mb_type, 1));
                        COLOR(300,48)
                    }

                    u *= 0x0101010101010101ULL;
                    v *= 0x0101010101010101ULL;
                    for (y = 0; y < block_height; y++) {
                        *(uint64_t *)(pict->data[1] + 8 * mb_x +
                                      (block_height * mb_y + y) * pict->linesize[1]) = u;
                        *(uint64_t *)(pict->data[2] + 8 * mb_x +
                                      (block_height * mb_y + y) * pict->linesize[2]) = v;
                    }

                    // segmentation
                    if (IS_8X8(mb_type) || IS_16X8(mb_type)) {
                        *(uint64_t *)(pict->data[0] + 16 * mb_x + 0 +
                                      (16 * mb_y + 8) * pict->linesize[0]) ^= 0x8080808080808080ULL;
                        *(uint64_t *)(pict->data[0] + 16 * mb_x + 8 +
                                      (16 * mb_y + 8) * pict->linesize[0]) ^= 0x8080808080808080ULL;
                    }
                    if (IS_8X8(mb_type) || IS_8X16(mb_type)) {
                        for (y = 0; y < 16; y++)
                            pict->data[0][16 * mb_x + 8 + (16 * mb_y + y) *
                                          pict->linesize[0]] ^= 0x80;
                    }
                    if (IS_8X8(mb_type) && mv_sample_log2 >= 2) {
                        int dm = 1 << (mv_sample_log2 - 2);
                        for (i = 0; i < 4; i++) {
                            int sx = mb_x * 16 + 8 * (i & 1);
                            int sy = mb_y * 16 + 8 * (i >> 1);
                            int xy = (mb_x * 2 + (i & 1) +
                                     (mb_y * 2 + (i >> 1)) * mv_stride) << (mv_sample_log2 - 1);
                            // FIXME bidir
                            int32_t *mv = (int32_t *) &pict->motion_val[0][xy];
                            if (mv[0] != mv[dm] ||
                                mv[dm * mv_stride] != mv[dm * (mv_stride + 1)])
                                for (y = 0; y < 8; y++)
                                    pict->data[0][sx + 4 + (sy + y) * pict->linesize[0]] ^= 0x80;
                            if (mv[0] != mv[dm * mv_stride] || mv[dm] != mv[dm * (mv_stride + 1)])
                                *(uint64_t *)(pict->data[0] + sx + (sy + 4) *
                                              pict->linesize[0]) ^= 0x8080808080808080ULL;
                        }
                    }

                    if (IS_INTERLACED(mb_type) &&
                        s->codec_id == AV_CODEC_ID_H264) {
                        // hmm
                    }
                }
                s->mbskip_table[mb_index] = 0;
            }
        }
    }
}

static inline int hpel_motion_lowres(MpegEncContext *s,
                                     uint8_t *dest, uint8_t *src,
                                     int field_based, int field_select,
                                     int src_x, int src_y,
                                     int width, int height, int stride,
                                     int h_edge_pos, int v_edge_pos,
                                     int w, int h, h264_chroma_mc_func *pix_op,
                                     int motion_x, int motion_y)
{
    const int lowres   = s->avctx->lowres;
    const int op_index = FFMIN(lowres, 2);
    const int s_mask   = (2 << lowres) - 1;
    int emu = 0;
    int sx, sy;

    if (s->quarter_sample) {
        motion_x /= 2;
        motion_y /= 2;
    }

    sx = motion_x & s_mask;
    sy = motion_y & s_mask;
    src_x += motion_x >> lowres + 1;
    src_y += motion_y >> lowres + 1;

    src   += src_y * stride + src_x;

    if ((unsigned)src_x > FFMAX( h_edge_pos - (!!sx) - w,                 0) ||
        (unsigned)src_y > FFMAX((v_edge_pos >> field_based) - (!!sy) - h, 0)) {
        s->dsp.emulated_edge_mc(s->edge_emu_buffer, src, s->linesize, w + 1,
                                (h + 1) << field_based, src_x,
                                src_y   << field_based,
                                h_edge_pos,
                                v_edge_pos);
        src = s->edge_emu_buffer;
        emu = 1;
    }

    sx = (sx << 2) >> lowres;
    sy = (sy << 2) >> lowres;
    if (field_select)
        src += s->linesize;
    pix_op[op_index](dest, src, stride, h, sx, sy);
    return emu;
}

/* apply one mpeg motion vector to the three components */
static av_always_inline void mpeg_motion_lowres(MpegEncContext *s,
                                                uint8_t *dest_y,
                                                uint8_t *dest_cb,
                                                uint8_t *dest_cr,
                                                int field_based,
                                                int bottom_field,
                                                int field_select,
                                                uint8_t **ref_picture,
                                                h264_chroma_mc_func *pix_op,
                                                int motion_x, int motion_y,
                                                int h, int mb_y)
{
    uint8_t *ptr_y, *ptr_cb, *ptr_cr;
    int mx, my, src_x, src_y, uvsrc_x, uvsrc_y, uvlinesize, linesize, sx, sy,
        uvsx, uvsy;
    const int lowres     = s->avctx->lowres;
    const int op_index   = FFMIN(lowres-1+s->chroma_x_shift, 2);
    const int block_s    = 8>>lowres;
    const int s_mask     = (2 << lowres) - 1;
    const int h_edge_pos = s->h_edge_pos >> lowres;
    const int v_edge_pos = s->v_edge_pos >> lowres;
    linesize   = s->current_picture.f.linesize[0] << field_based;
    uvlinesize = s->current_picture.f.linesize[1] << field_based;

    // FIXME obviously not perfect but qpel will not work in lowres anyway
    if (s->quarter_sample) {
        motion_x /= 2;
        motion_y /= 2;
    }

    if(field_based){
        motion_y += (bottom_field - field_select)*((1 << lowres)-1);
    }

    sx = motion_x & s_mask;
    sy = motion_y & s_mask;
    src_x = s->mb_x * 2 * block_s + (motion_x >> lowres + 1);
    src_y = (mb_y * 2 * block_s >> field_based) + (motion_y >> lowres + 1);

    if (s->out_format == FMT_H263) {
        uvsx    = ((motion_x >> 1) & s_mask) | (sx & 1);
        uvsy    = ((motion_y >> 1) & s_mask) | (sy & 1);
        uvsrc_x = src_x >> 1;
        uvsrc_y = src_y >> 1;
    } else if (s->out_format == FMT_H261) {
        // even chroma mv's are full pel in H261
        mx      = motion_x / 4;
        my      = motion_y / 4;
        uvsx    = (2 * mx) & s_mask;
        uvsy    = (2 * my) & s_mask;
        uvsrc_x = s->mb_x * block_s + (mx >> lowres);
        uvsrc_y =    mb_y * block_s + (my >> lowres);
    } else {
        if(s->chroma_y_shift){
            mx      = motion_x / 2;
            my      = motion_y / 2;
            uvsx    = mx & s_mask;
            uvsy    = my & s_mask;
            uvsrc_x = s->mb_x * block_s                 + (mx >> lowres + 1);
            uvsrc_y =   (mb_y * block_s >> field_based) + (my >> lowres + 1);
        } else {
            if(s->chroma_x_shift){
            //Chroma422
                mx = motion_x / 2;
                uvsx = mx & s_mask;
                uvsy = motion_y & s_mask;
                uvsrc_y = src_y;
                uvsrc_x = s->mb_x*block_s               + (mx >> (lowres+1));
            } else {
            //Chroma444
                uvsx = motion_x & s_mask;
                uvsy = motion_y & s_mask;
                uvsrc_x = src_x;
                uvsrc_y = src_y;
            }
        }
    }

    ptr_y  = ref_picture[0] + src_y   * linesize   + src_x;
    ptr_cb = ref_picture[1] + uvsrc_y * uvlinesize + uvsrc_x;
    ptr_cr = ref_picture[2] + uvsrc_y * uvlinesize + uvsrc_x;

    if ((unsigned) src_x > FFMAX( h_edge_pos - (!!sx) - 2 * block_s,       0) ||
        (unsigned) src_y > FFMAX((v_edge_pos >> field_based) - (!!sy) - h, 0)) {
        s->dsp.emulated_edge_mc(s->edge_emu_buffer, ptr_y,
                                s->linesize, 17, 17 + field_based,
                                src_x, src_y << field_based, h_edge_pos,
                                v_edge_pos);
        ptr_y = s->edge_emu_buffer;
        if (!CONFIG_GRAY || !(s->flags & CODEC_FLAG_GRAY)) {
            uint8_t *uvbuf = s->edge_emu_buffer + 18 * s->linesize;
            s->dsp.emulated_edge_mc(uvbuf , ptr_cb, s->uvlinesize, 9,
                                    9 + field_based,
                                    uvsrc_x, uvsrc_y << field_based,
                                    h_edge_pos >> 1, v_edge_pos >> 1);
            s->dsp.emulated_edge_mc(uvbuf + 16, ptr_cr, s->uvlinesize, 9,
                                    9 + field_based,
                                    uvsrc_x, uvsrc_y << field_based,
                                    h_edge_pos >> 1, v_edge_pos >> 1);
            ptr_cb = uvbuf;
            ptr_cr = uvbuf + 16;
        }
    }

    // FIXME use this for field pix too instead of the obnoxious hack which changes picture.f.data
    if (bottom_field) {
        dest_y  += s->linesize;
        dest_cb += s->uvlinesize;
        dest_cr += s->uvlinesize;
    }

    if (field_select) {
        ptr_y   += s->linesize;
        ptr_cb  += s->uvlinesize;
        ptr_cr  += s->uvlinesize;
    }

    sx = (sx << 2) >> lowres;
    sy = (sy << 2) >> lowres;
    pix_op[lowres - 1](dest_y, ptr_y, linesize, h, sx, sy);

    if (!CONFIG_GRAY || !(s->flags & CODEC_FLAG_GRAY)) {
        uvsx = (uvsx << 2) >> lowres;
        uvsy = (uvsy << 2) >> lowres;
        if (h >> s->chroma_y_shift) {
            pix_op[op_index](dest_cb, ptr_cb, uvlinesize, h >> s->chroma_y_shift, uvsx, uvsy);
            pix_op[op_index](dest_cr, ptr_cr, uvlinesize, h >> s->chroma_y_shift, uvsx, uvsy);
        }
    }
    // FIXME h261 lowres loop filter
}

static inline void chroma_4mv_motion_lowres(MpegEncContext *s,
                                            uint8_t *dest_cb, uint8_t *dest_cr,
                                            uint8_t **ref_picture,
                                            h264_chroma_mc_func * pix_op,
                                            int mx, int my)
{
    const int lowres     = s->avctx->lowres;
    const int op_index   = FFMIN(lowres, 2);
    const int block_s    = 8 >> lowres;
    const int s_mask     = (2 << lowres) - 1;
    const int h_edge_pos = s->h_edge_pos >> lowres + 1;
    const int v_edge_pos = s->v_edge_pos >> lowres + 1;
    int emu = 0, src_x, src_y, offset, sx, sy;
    uint8_t *ptr;

    if (s->quarter_sample) {
        mx /= 2;
        my /= 2;
    }

    /* In case of 8X8, we construct a single chroma motion vector
       with a special rounding */
    mx = ff_h263_round_chroma(mx);
    my = ff_h263_round_chroma(my);

    sx = mx & s_mask;
    sy = my & s_mask;
    src_x = s->mb_x * block_s + (mx >> lowres + 1);
    src_y = s->mb_y * block_s + (my >> lowres + 1);

    offset = src_y * s->uvlinesize + src_x;
    ptr = ref_picture[1] + offset;
    if (s->flags & CODEC_FLAG_EMU_EDGE) {
        if ((unsigned) src_x > FFMAX(h_edge_pos - (!!sx) - block_s, 0) ||
            (unsigned) src_y > FFMAX(v_edge_pos - (!!sy) - block_s, 0)) {
            s->dsp.emulated_edge_mc(s->edge_emu_buffer, ptr, s->uvlinesize,
                                    9, 9, src_x, src_y, h_edge_pos, v_edge_pos);
            ptr = s->edge_emu_buffer;
            emu = 1;
        }
    }
    sx = (sx << 2) >> lowres;
    sy = (sy << 2) >> lowres;
    pix_op[op_index](dest_cb, ptr, s->uvlinesize, block_s, sx, sy);

    ptr = ref_picture[2] + offset;
    if (emu) {
        s->dsp.emulated_edge_mc(s->edge_emu_buffer, ptr, s->uvlinesize, 9, 9,
                                src_x, src_y, h_edge_pos, v_edge_pos);
        ptr = s->edge_emu_buffer;
    }
    pix_op[op_index](dest_cr, ptr, s->uvlinesize, block_s, sx, sy);
}

/**
 * motion compensation of a single macroblock
 * @param s context
 * @param dest_y luma destination pointer
 * @param dest_cb chroma cb/u destination pointer
 * @param dest_cr chroma cr/v destination pointer
 * @param dir direction (0->forward, 1->backward)
 * @param ref_picture array[3] of pointers to the 3 planes of the reference picture
 * @param pix_op halfpel motion compensation function (average or put normally)
 * the motion vectors are taken from s->mv and the MV type from s->mv_type
 */
static inline void MPV_motion_lowres(MpegEncContext *s,
                                     uint8_t *dest_y, uint8_t *dest_cb,
                                     uint8_t *dest_cr,
                                     int dir, uint8_t **ref_picture,
                                     h264_chroma_mc_func *pix_op)
{
    int mx, my;
    int mb_x, mb_y, i;
    const int lowres  = s->avctx->lowres;
    const int block_s = 8 >>lowres;

    mb_x = s->mb_x;
    mb_y = s->mb_y;

    switch (s->mv_type) {
    case MV_TYPE_16X16:
        mpeg_motion_lowres(s, dest_y, dest_cb, dest_cr,
                           0, 0, 0,
                           ref_picture, pix_op,
                           s->mv[dir][0][0], s->mv[dir][0][1],
                           2 * block_s, mb_y);
        break;
    case MV_TYPE_8X8:
        mx = 0;
        my = 0;
        for (i = 0; i < 4; i++) {
            hpel_motion_lowres(s, dest_y + ((i & 1) + (i >> 1) *
                               s->linesize) * block_s,
                               ref_picture[0], 0, 0,
                               (2 * mb_x + (i & 1)) * block_s,
                               (2 * mb_y + (i >> 1)) * block_s,
                               s->width, s->height, s->linesize,
                               s->h_edge_pos >> lowres, s->v_edge_pos >> lowres,
                               block_s, block_s, pix_op,
                               s->mv[dir][i][0], s->mv[dir][i][1]);

            mx += s->mv[dir][i][0];
            my += s->mv[dir][i][1];
        }

        if (!CONFIG_GRAY || !(s->flags & CODEC_FLAG_GRAY))
            chroma_4mv_motion_lowres(s, dest_cb, dest_cr, ref_picture,
                                     pix_op, mx, my);
        break;
    case MV_TYPE_FIELD:
        if (s->picture_structure == PICT_FRAME) {
            /* top field */
            mpeg_motion_lowres(s, dest_y, dest_cb, dest_cr,
                               1, 0, s->field_select[dir][0],
                               ref_picture, pix_op,
                               s->mv[dir][0][0], s->mv[dir][0][1],
                               block_s, mb_y);
            /* bottom field */
            mpeg_motion_lowres(s, dest_y, dest_cb, dest_cr,
                               1, 1, s->field_select[dir][1],
                               ref_picture, pix_op,
                               s->mv[dir][1][0], s->mv[dir][1][1],
                               block_s, mb_y);
        } else {
            if (s->picture_structure != s->field_select[dir][0] + 1 &&
                s->pict_type != AV_PICTURE_TYPE_B && !s->first_field) {
                ref_picture = s->current_picture_ptr->f.data;

            }
            mpeg_motion_lowres(s, dest_y, dest_cb, dest_cr,
                               0, 0, s->field_select[dir][0],
                               ref_picture, pix_op,
                               s->mv[dir][0][0],
                               s->mv[dir][0][1], 2 * block_s, mb_y >> 1);
            }
        break;
    case MV_TYPE_16X8:
        for (i = 0; i < 2; i++) {
            uint8_t **ref2picture;

            if (s->picture_structure == s->field_select[dir][i] + 1 ||
                s->pict_type == AV_PICTURE_TYPE_B || s->first_field) {
                ref2picture = ref_picture;
            } else {
                ref2picture = s->current_picture_ptr->f.data;
            }

            mpeg_motion_lowres(s, dest_y, dest_cb, dest_cr,
                               0, 0, s->field_select[dir][i],
                               ref2picture, pix_op,
                               s->mv[dir][i][0], s->mv[dir][i][1] +
                               2 * block_s * i, block_s, mb_y >> 1);

            dest_y  +=  2 * block_s *  s->linesize;
            dest_cb += (2 * block_s >> s->chroma_y_shift) * s->uvlinesize;
            dest_cr += (2 * block_s >> s->chroma_y_shift) * s->uvlinesize;
        }
        break;
    case MV_TYPE_DMV:
        if (s->picture_structure == PICT_FRAME) {
            for (i = 0; i < 2; i++) {
                int j;
                for (j = 0; j < 2; j++) {
                    mpeg_motion_lowres(s, dest_y, dest_cb, dest_cr,
                                       1, j, j ^ i,
                                       ref_picture, pix_op,
                                       s->mv[dir][2 * i + j][0],
                                       s->mv[dir][2 * i + j][1],
                                       block_s, mb_y);
                }
                pix_op = s->dsp.avg_h264_chroma_pixels_tab;
            }
        } else {
            for (i = 0; i < 2; i++) {
                mpeg_motion_lowres(s, dest_y, dest_cb, dest_cr,
                                   0, 0, s->picture_structure != i + 1,
                                   ref_picture, pix_op,
                                   s->mv[dir][2 * i][0],s->mv[dir][2 * i][1],
                                   2 * block_s, mb_y >> 1);

                // after put we make avg of the same block
                pix_op = s->dsp.avg_h264_chroma_pixels_tab;

                // opposite parity is always in the same
                // frame if this is second field
                if (!s->first_field) {
                    ref_picture = s->current_picture_ptr->f.data;
                }
            }
        }
        break;
    default:
        av_assert2(0);
    }
}

/**
 * find the lowest MB row referenced in the MVs
 */
int ff_MPV_lowest_referenced_row(MpegEncContext *s, int dir)
{
    int my_max = INT_MIN, my_min = INT_MAX, qpel_shift = !s->quarter_sample;
    int my, off, i, mvs;

    if (s->picture_structure != PICT_FRAME) goto unhandled;

    switch (s->mv_type) {
        case MV_TYPE_16X16:
            mvs = 1;
            break;
        case MV_TYPE_16X8:
            mvs = 2;
            break;
        case MV_TYPE_8X8:
            mvs = 4;
            break;
        default:
            goto unhandled;
    }

    for (i = 0; i < mvs; i++) {
        my = s->mv[dir][i][1]<<qpel_shift;
        my_max = FFMAX(my_max, my);
        my_min = FFMIN(my_min, my);
    }

    off = (FFMAX(-my_min, my_max) + 63) >> 6;

    return FFMIN(FFMAX(s->mb_y + off, 0), s->mb_height-1);
unhandled:
    return s->mb_height-1;
}

/* put block[] to dest[] */
static inline void put_dct(MpegEncContext *s,
                           DCTELEM *block, int i, uint8_t *dest, int line_size, int qscale)
{
    s->dct_unquantize_intra(s, block, i, qscale);
    s->dsp.idct_put (dest, line_size, block);
}

/* add block[] to dest[] */
static inline void add_dct(MpegEncContext *s,
                           DCTELEM *block, int i, uint8_t *dest, int line_size)
{
    if (s->block_last_index[i] >= 0) {
        s->dsp.idct_add (dest, line_size, block);
    }
}

static inline void add_dequant_dct(MpegEncContext *s,
                           DCTELEM *block, int i, uint8_t *dest, int line_size, int qscale)
{
    if (s->block_last_index[i] >= 0) {
        s->dct_unquantize_inter(s, block, i, qscale);

        s->dsp.idct_add (dest, line_size, block);
    }
}

/**
 * Clean dc, ac, coded_block for the current non-intra MB.
 */
void ff_clean_intra_table_entries(MpegEncContext *s)
{
    int wrap = s->b8_stride;
    int xy = s->block_index[0];

    s->dc_val[0][xy           ] =
    s->dc_val[0][xy + 1       ] =
    s->dc_val[0][xy     + wrap] =
    s->dc_val[0][xy + 1 + wrap] = 1024;
    /* ac pred */
    memset(s->ac_val[0][xy       ], 0, 32 * sizeof(int16_t));
    memset(s->ac_val[0][xy + wrap], 0, 32 * sizeof(int16_t));
    if (s->msmpeg4_version>=3) {
        s->coded_block[xy           ] =
        s->coded_block[xy + 1       ] =
        s->coded_block[xy     + wrap] =
        s->coded_block[xy + 1 + wrap] = 0;
    }
    /* chroma */
    wrap = s->mb_stride;
    xy = s->mb_x + s->mb_y * wrap;
    s->dc_val[1][xy] =
    s->dc_val[2][xy] = 1024;
    /* ac pred */
    memset(s->ac_val[1][xy], 0, 16 * sizeof(int16_t));
    memset(s->ac_val[2][xy], 0, 16 * sizeof(int16_t));

    s->mbintra_table[xy]= 0;
}

/* generic function called after a macroblock has been parsed by the
   decoder or after it has been encoded by the encoder.

   Important variables used:
   s->mb_intra : true if intra macroblock
   s->mv_dir   : motion vector direction
   s->mv_type  : motion vector type
   s->mv       : motion vector
   s->interlaced_dct : true if interlaced dct used (mpeg2)
 */
static av_always_inline
void MPV_decode_mb_internal(MpegEncContext *s, DCTELEM block[12][64],
                            int lowres_flag, int is_mpeg12)
{
    const int mb_xy = s->mb_y * s->mb_stride + s->mb_x;
    if(CONFIG_MPEG_XVMC_DECODER && s->avctx->xvmc_acceleration){
        ff_xvmc_decode_mb(s);//xvmc uses pblocks
        return;
    }

    if(s->avctx->debug&FF_DEBUG_DCT_COEFF) {
       /* save DCT coefficients */
       int i,j;
       DCTELEM *dct = &s->current_picture.f.dct_coeff[mb_xy * 64 * 6];
       av_log(s->avctx, AV_LOG_DEBUG, "DCT coeffs of MB at %dx%d:\n", s->mb_x, s->mb_y);
       for(i=0; i<6; i++){
           for(j=0; j<64; j++){
               *dct++ = block[i][s->dsp.idct_permutation[j]];
               av_log(s->avctx, AV_LOG_DEBUG, "%5d", dct[-1]);
           }
           av_log(s->avctx, AV_LOG_DEBUG, "\n");
       }
    }

    s->current_picture.f.qscale_table[mb_xy] = s->qscale;

    /* update DC predictors for P macroblocks */
    if (!s->mb_intra) {
        if (!is_mpeg12 && (s->h263_pred || s->h263_aic)) {
            if(s->mbintra_table[mb_xy])
                ff_clean_intra_table_entries(s);
        } else {
            s->last_dc[0] =
            s->last_dc[1] =
            s->last_dc[2] = 128 << s->intra_dc_precision;
        }
    }
    else if (!is_mpeg12 && (s->h263_pred || s->h263_aic))
        s->mbintra_table[mb_xy]=1;

    if ((s->flags&CODEC_FLAG_PSNR) || !(s->encoding && (s->intra_only || s->pict_type==AV_PICTURE_TYPE_B) && s->avctx->mb_decision != FF_MB_DECISION_RD)) { //FIXME precalc
        uint8_t *dest_y, *dest_cb, *dest_cr;
        int dct_linesize, dct_offset;
        op_pixels_func (*op_pix)[4];
        qpel_mc_func (*op_qpix)[16];
        const int linesize   = s->current_picture.f.linesize[0]; //not s->linesize as this would be wrong for field pics
        const int uvlinesize = s->current_picture.f.linesize[1];
        const int readable= s->pict_type != AV_PICTURE_TYPE_B || s->encoding || s->avctx->draw_horiz_band || lowres_flag;
        const int block_size= lowres_flag ? 8>>s->avctx->lowres : 8;

        /* avoid copy if macroblock skipped in last frame too */
        /* skip only during decoding as we might trash the buffers during encoding a bit */
        if(!s->encoding){
            uint8_t *mbskip_ptr = &s->mbskip_table[mb_xy];

            if (s->mb_skipped) {
                s->mb_skipped= 0;
                av_assert2(s->pict_type!=AV_PICTURE_TYPE_I);
                *mbskip_ptr = 1;
            } else if(!s->current_picture.f.reference) {
                *mbskip_ptr = 1;
            } else{
                *mbskip_ptr = 0; /* not skipped */
            }
        }

        dct_linesize = linesize << s->interlaced_dct;
        dct_offset   = s->interlaced_dct ? linesize : linesize * block_size;

        if(readable){
            dest_y=  s->dest[0];
            dest_cb= s->dest[1];
            dest_cr= s->dest[2];
        }else{
            dest_y = s->b_scratchpad;
            dest_cb= s->b_scratchpad+16*linesize;
            dest_cr= s->b_scratchpad+32*linesize;
        }

        if (!s->mb_intra) {
            /* motion handling */
            /* decoding or more than one mb_type (MC was already done otherwise) */
            if(!s->encoding){

                if(HAVE_THREADS && s->avctx->active_thread_type&FF_THREAD_FRAME) {
                    if (s->mv_dir & MV_DIR_FORWARD) {
                        ff_thread_await_progress(&s->last_picture_ptr->f,
                                                 ff_MPV_lowest_referenced_row(s, 0),
                                                 0);
                    }
                    if (s->mv_dir & MV_DIR_BACKWARD) {
                        ff_thread_await_progress(&s->next_picture_ptr->f,
                                                 ff_MPV_lowest_referenced_row(s, 1),
                                                 0);
                    }
                }

                if(lowres_flag){
                    h264_chroma_mc_func *op_pix = s->dsp.put_h264_chroma_pixels_tab;

                    if (s->mv_dir & MV_DIR_FORWARD) {
                        MPV_motion_lowres(s, dest_y, dest_cb, dest_cr, 0, s->last_picture.f.data, op_pix);
                        op_pix = s->dsp.avg_h264_chroma_pixels_tab;
                    }
                    if (s->mv_dir & MV_DIR_BACKWARD) {
                        MPV_motion_lowres(s, dest_y, dest_cb, dest_cr, 1, s->next_picture.f.data, op_pix);
                    }
                }else{
                    op_qpix= s->me.qpel_put;
                    if ((!s->no_rounding) || s->pict_type==AV_PICTURE_TYPE_B){
                        op_pix = s->dsp.put_pixels_tab;
                    }else{
                        op_pix = s->dsp.put_no_rnd_pixels_tab;
                    }
                    if (s->mv_dir & MV_DIR_FORWARD) {
                        MPV_motion(s, dest_y, dest_cb, dest_cr, 0, s->last_picture.f.data, op_pix, op_qpix);
                        op_pix = s->dsp.avg_pixels_tab;
                        op_qpix= s->me.qpel_avg;
                    }
                    if (s->mv_dir & MV_DIR_BACKWARD) {
                        MPV_motion(s, dest_y, dest_cb, dest_cr, 1, s->next_picture.f.data, op_pix, op_qpix);
                    }
                }
            }

            /* skip dequant / idct if we are really late ;) */
            if(s->avctx->skip_idct){
                if(  (s->avctx->skip_idct >= AVDISCARD_NONREF && s->pict_type == AV_PICTURE_TYPE_B)
                   ||(s->avctx->skip_idct >= AVDISCARD_NONKEY && s->pict_type != AV_PICTURE_TYPE_I)
                   || s->avctx->skip_idct >= AVDISCARD_ALL)
                    goto skip_idct;
            }

            /* add dct residue */
            if(s->encoding || !(   s->msmpeg4_version || s->codec_id==AV_CODEC_ID_MPEG1VIDEO || s->codec_id==AV_CODEC_ID_MPEG2VIDEO
                                || (s->codec_id==AV_CODEC_ID_MPEG4 && !s->mpeg_quant))){
                add_dequant_dct(s, block[0], 0, dest_y                          , dct_linesize, s->qscale);
                add_dequant_dct(s, block[1], 1, dest_y              + block_size, dct_linesize, s->qscale);
                add_dequant_dct(s, block[2], 2, dest_y + dct_offset             , dct_linesize, s->qscale);
                add_dequant_dct(s, block[3], 3, dest_y + dct_offset + block_size, dct_linesize, s->qscale);

                if(!CONFIG_GRAY || !(s->flags&CODEC_FLAG_GRAY)){
                    if (s->chroma_y_shift){
                        add_dequant_dct(s, block[4], 4, dest_cb, uvlinesize, s->chroma_qscale);
                        add_dequant_dct(s, block[5], 5, dest_cr, uvlinesize, s->chroma_qscale);
                    }else{
                        dct_linesize >>= 1;
                        dct_offset >>=1;
                        add_dequant_dct(s, block[4], 4, dest_cb,              dct_linesize, s->chroma_qscale);
                        add_dequant_dct(s, block[5], 5, dest_cr,              dct_linesize, s->chroma_qscale);
                        add_dequant_dct(s, block[6], 6, dest_cb + dct_offset, dct_linesize, s->chroma_qscale);
                        add_dequant_dct(s, block[7], 7, dest_cr + dct_offset, dct_linesize, s->chroma_qscale);
                    }
                }
            } else if(is_mpeg12 || (s->codec_id != AV_CODEC_ID_WMV2)){
                add_dct(s, block[0], 0, dest_y                          , dct_linesize);
                add_dct(s, block[1], 1, dest_y              + block_size, dct_linesize);
                add_dct(s, block[2], 2, dest_y + dct_offset             , dct_linesize);
                add_dct(s, block[3], 3, dest_y + dct_offset + block_size, dct_linesize);

                if(!CONFIG_GRAY || !(s->flags&CODEC_FLAG_GRAY)){
                    if(s->chroma_y_shift){//Chroma420
                        add_dct(s, block[4], 4, dest_cb, uvlinesize);
                        add_dct(s, block[5], 5, dest_cr, uvlinesize);
                    }else{
                        //chroma422
                        dct_linesize = uvlinesize << s->interlaced_dct;
                        dct_offset   = s->interlaced_dct ? uvlinesize : uvlinesize*block_size;

                        add_dct(s, block[4], 4, dest_cb, dct_linesize);
                        add_dct(s, block[5], 5, dest_cr, dct_linesize);
                        add_dct(s, block[6], 6, dest_cb+dct_offset, dct_linesize);
                        add_dct(s, block[7], 7, dest_cr+dct_offset, dct_linesize);
                        if(!s->chroma_x_shift){//Chroma444
                            add_dct(s, block[8], 8, dest_cb+block_size, dct_linesize);
                            add_dct(s, block[9], 9, dest_cr+block_size, dct_linesize);
                            add_dct(s, block[10], 10, dest_cb+block_size+dct_offset, dct_linesize);
                            add_dct(s, block[11], 11, dest_cr+block_size+dct_offset, dct_linesize);
                        }
                    }
                }//fi gray
            }
            else if (CONFIG_WMV2_DECODER || CONFIG_WMV2_ENCODER) {
                ff_wmv2_add_mb(s, block, dest_y, dest_cb, dest_cr);
            }
        } else {
            /* dct only in intra block */
            if(s->encoding || !(s->codec_id==AV_CODEC_ID_MPEG1VIDEO || s->codec_id==AV_CODEC_ID_MPEG2VIDEO)){
                put_dct(s, block[0], 0, dest_y                          , dct_linesize, s->qscale);
                put_dct(s, block[1], 1, dest_y              + block_size, dct_linesize, s->qscale);
                put_dct(s, block[2], 2, dest_y + dct_offset             , dct_linesize, s->qscale);
                put_dct(s, block[3], 3, dest_y + dct_offset + block_size, dct_linesize, s->qscale);

                if(!CONFIG_GRAY || !(s->flags&CODEC_FLAG_GRAY)){
                    if(s->chroma_y_shift){
                        put_dct(s, block[4], 4, dest_cb, uvlinesize, s->chroma_qscale);
                        put_dct(s, block[5], 5, dest_cr, uvlinesize, s->chroma_qscale);
                    }else{
                        dct_offset >>=1;
                        dct_linesize >>=1;
                        put_dct(s, block[4], 4, dest_cb,              dct_linesize, s->chroma_qscale);
                        put_dct(s, block[5], 5, dest_cr,              dct_linesize, s->chroma_qscale);
                        put_dct(s, block[6], 6, dest_cb + dct_offset, dct_linesize, s->chroma_qscale);
                        put_dct(s, block[7], 7, dest_cr + dct_offset, dct_linesize, s->chroma_qscale);
                    }
                }
            }else{
                s->dsp.idct_put(dest_y                          , dct_linesize, block[0]);
                s->dsp.idct_put(dest_y              + block_size, dct_linesize, block[1]);
                s->dsp.idct_put(dest_y + dct_offset             , dct_linesize, block[2]);
                s->dsp.idct_put(dest_y + dct_offset + block_size, dct_linesize, block[3]);

                if(!CONFIG_GRAY || !(s->flags&CODEC_FLAG_GRAY)){
                    if(s->chroma_y_shift){
                        s->dsp.idct_put(dest_cb, uvlinesize, block[4]);
                        s->dsp.idct_put(dest_cr, uvlinesize, block[5]);
                    }else{

                        dct_linesize = uvlinesize << s->interlaced_dct;
                        dct_offset   = s->interlaced_dct? uvlinesize : uvlinesize*block_size;

                        s->dsp.idct_put(dest_cb,              dct_linesize, block[4]);
                        s->dsp.idct_put(dest_cr,              dct_linesize, block[5]);
                        s->dsp.idct_put(dest_cb + dct_offset, dct_linesize, block[6]);
                        s->dsp.idct_put(dest_cr + dct_offset, dct_linesize, block[7]);
                        if(!s->chroma_x_shift){//Chroma444
                            s->dsp.idct_put(dest_cb + block_size,              dct_linesize, block[8]);
                            s->dsp.idct_put(dest_cr + block_size,              dct_linesize, block[9]);
                            s->dsp.idct_put(dest_cb + block_size + dct_offset, dct_linesize, block[10]);
                            s->dsp.idct_put(dest_cr + block_size + dct_offset, dct_linesize, block[11]);
                        }
                    }
                }//gray
            }
        }
skip_idct:
        if(!readable){
            s->dsp.put_pixels_tab[0][0](s->dest[0], dest_y ,   linesize,16);
            s->dsp.put_pixels_tab[s->chroma_x_shift][0](s->dest[1], dest_cb, uvlinesize,16 >> s->chroma_y_shift);
            s->dsp.put_pixels_tab[s->chroma_x_shift][0](s->dest[2], dest_cr, uvlinesize,16 >> s->chroma_y_shift);
        }
    }
}

void ff_MPV_decode_mb(MpegEncContext *s, DCTELEM block[12][64]){
#if !CONFIG_SMALL
    if(s->out_format == FMT_MPEG1) {
        if(s->avctx->lowres) MPV_decode_mb_internal(s, block, 1, 1);
        else                 MPV_decode_mb_internal(s, block, 0, 1);
    } else
#endif
    if(s->avctx->lowres) MPV_decode_mb_internal(s, block, 1, 0);
    else                  MPV_decode_mb_internal(s, block, 0, 0);
}

/**
 * @param h is the normal height, this will be reduced automatically if needed for the last row
 */
void ff_draw_horiz_band(MpegEncContext *s, int y, int h){
    const int field_pic= s->picture_structure != PICT_FRAME;
    if(field_pic){
        h <<= 1;
        y <<= 1;
    }

    if (!s->avctx->hwaccel
       && !(s->avctx->codec->capabilities&CODEC_CAP_HWACCEL_VDPAU)
       && s->unrestricted_mv
       && s->current_picture.f.reference
       && !s->intra_only
       && !(s->flags&CODEC_FLAG_EMU_EDGE)) {
        int sides = 0, edge_h;
        int hshift = av_pix_fmt_descriptors[s->avctx->pix_fmt].log2_chroma_w;
        int vshift = av_pix_fmt_descriptors[s->avctx->pix_fmt].log2_chroma_h;
        if (y==0) sides |= EDGE_TOP;
        if (y + h >= s->v_edge_pos) sides |= EDGE_BOTTOM;

        edge_h= FFMIN(h, s->v_edge_pos - y);

        s->dsp.draw_edges(s->current_picture_ptr->f.data[0] +  y         *s->linesize,
                          s->linesize,           s->h_edge_pos,         edge_h,
                          EDGE_WIDTH,            EDGE_WIDTH,            sides);
        s->dsp.draw_edges(s->current_picture_ptr->f.data[1] + (y>>vshift)*s->uvlinesize,
                          s->uvlinesize,         s->h_edge_pos>>hshift, edge_h>>vshift,
                          EDGE_WIDTH>>hshift,    EDGE_WIDTH>>vshift,    sides);
        s->dsp.draw_edges(s->current_picture_ptr->f.data[2] + (y>>vshift)*s->uvlinesize,
                          s->uvlinesize,         s->h_edge_pos>>hshift, edge_h>>vshift,
                          EDGE_WIDTH>>hshift,    EDGE_WIDTH>>vshift,    sides);
    }

    h= FFMIN(h, s->avctx->height - y);

    if(field_pic && s->first_field && !(s->avctx->slice_flags&SLICE_FLAG_ALLOW_FIELD)) return;

    if (s->avctx->draw_horiz_band) {
        AVFrame *src;
        int offset[AV_NUM_DATA_POINTERS];
        int i;

        if(s->pict_type==AV_PICTURE_TYPE_B || s->low_delay || (s->avctx->slice_flags&SLICE_FLAG_CODED_ORDER))
            src = &s->current_picture_ptr->f;
        else if(s->last_picture_ptr)
            src = &s->last_picture_ptr->f;
        else
            return;

        if(s->pict_type==AV_PICTURE_TYPE_B && s->picture_structure == PICT_FRAME && s->out_format != FMT_H264){
            for (i = 0; i < AV_NUM_DATA_POINTERS; i++)
                offset[i] = 0;
        }else{
            offset[0]= y * s->linesize;
            offset[1]=
            offset[2]= (y >> s->chroma_y_shift) * s->uvlinesize;
            for (i = 3; i < AV_NUM_DATA_POINTERS; i++)
                offset[i] = 0;
        }

        emms_c();

        s->avctx->draw_horiz_band(s->avctx, src, offset,
                                  y, s->picture_structure, h);
    }
}

void ff_init_block_index(MpegEncContext *s){ //FIXME maybe rename
    const int linesize   = s->current_picture.f.linesize[0]; //not s->linesize as this would be wrong for field pics
    const int uvlinesize = s->current_picture.f.linesize[1];
    const int mb_size= 4 - s->avctx->lowres;

    s->block_index[0]= s->b8_stride*(s->mb_y*2    ) - 2 + s->mb_x*2;
    s->block_index[1]= s->b8_stride*(s->mb_y*2    ) - 1 + s->mb_x*2;
    s->block_index[2]= s->b8_stride*(s->mb_y*2 + 1) - 2 + s->mb_x*2;
    s->block_index[3]= s->b8_stride*(s->mb_y*2 + 1) - 1 + s->mb_x*2;
    s->block_index[4]= s->mb_stride*(s->mb_y + 1)                + s->b8_stride*s->mb_height*2 + s->mb_x - 1;
    s->block_index[5]= s->mb_stride*(s->mb_y + s->mb_height + 2) + s->b8_stride*s->mb_height*2 + s->mb_x - 1;
    //block_index is not used by mpeg2, so it is not affected by chroma_format

    s->dest[0] = s->current_picture.f.data[0] + ((s->mb_x - 1) <<  mb_size);
    s->dest[1] = s->current_picture.f.data[1] + ((s->mb_x - 1) << (mb_size - s->chroma_x_shift));
    s->dest[2] = s->current_picture.f.data[2] + ((s->mb_x - 1) << (mb_size - s->chroma_x_shift));

    if(!(s->pict_type==AV_PICTURE_TYPE_B && s->avctx->draw_horiz_band && s->picture_structure==PICT_FRAME))
    {
        if(s->picture_structure==PICT_FRAME){
        s->dest[0] += s->mb_y *   linesize << mb_size;
        s->dest[1] += s->mb_y * uvlinesize << (mb_size - s->chroma_y_shift);
        s->dest[2] += s->mb_y * uvlinesize << (mb_size - s->chroma_y_shift);
        }else{
            s->dest[0] += (s->mb_y>>1) *   linesize << mb_size;
            s->dest[1] += (s->mb_y>>1) * uvlinesize << (mb_size - s->chroma_y_shift);
            s->dest[2] += (s->mb_y>>1) * uvlinesize << (mb_size - s->chroma_y_shift);
            av_assert1((s->mb_y&1) == (s->picture_structure == PICT_BOTTOM_FIELD));
        }
    }
}

void ff_mpeg_flush(AVCodecContext *avctx){
    int i;
    MpegEncContext *s = avctx->priv_data;

    if(s==NULL || s->picture==NULL)
        return;

    for(i=0; i<s->picture_count; i++){
       if (s->picture[i].f.data[0] &&
           (s->picture[i].f.type == FF_BUFFER_TYPE_INTERNAL ||
            s->picture[i].f.type == FF_BUFFER_TYPE_USER))
        free_frame_buffer(s, &s->picture[i]);
    }
    s->current_picture_ptr = s->last_picture_ptr = s->next_picture_ptr = NULL;

    s->mb_x= s->mb_y= 0;
    s->closed_gop= 0;

    s->parse_context.state= -1;
    s->parse_context.frame_start_found= 0;
    s->parse_context.overread= 0;
    s->parse_context.overread_index= 0;
    s->parse_context.index= 0;
    s->parse_context.last_index= 0;
    s->bitstream_buffer_size=0;
    s->pp_time=0;
}

static void dct_unquantize_mpeg1_intra_c(MpegEncContext *s,
                                   DCTELEM *block, int n, int qscale)
{
    int i, level, nCoeffs;
    const uint16_t *quant_matrix;

    nCoeffs= s->block_last_index[n];

    block[0] *= n < 4 ? s->y_dc_scale : s->c_dc_scale;
    /* XXX: only mpeg1 */
    quant_matrix = s->intra_matrix;
    for(i=1;i<=nCoeffs;i++) {
        int j= s->intra_scantable.permutated[i];
        level = block[j];
        if (level) {
            if (level < 0) {
                level = -level;
                level = (int)(level * qscale * quant_matrix[j]) >> 3;
                level = (level - 1) | 1;
                level = -level;
            } else {
                level = (int)(level * qscale * quant_matrix[j]) >> 3;
                level = (level - 1) | 1;
            }
            block[j] = level;
        }
    }
}

static void dct_unquantize_mpeg1_inter_c(MpegEncContext *s,
                                   DCTELEM *block, int n, int qscale)
{
    int i, level, nCoeffs;
    const uint16_t *quant_matrix;

    nCoeffs= s->block_last_index[n];

    quant_matrix = s->inter_matrix;
    for(i=0; i<=nCoeffs; i++) {
        int j= s->intra_scantable.permutated[i];
        level = block[j];
        if (level) {
            if (level < 0) {
                level = -level;
                level = (((level << 1) + 1) * qscale *
                         ((int) (quant_matrix[j]))) >> 4;
                level = (level - 1) | 1;
                level = -level;
            } else {
                level = (((level << 1) + 1) * qscale *
                         ((int) (quant_matrix[j]))) >> 4;
                level = (level - 1) | 1;
            }
            block[j] = level;
        }
    }
}

static void dct_unquantize_mpeg2_intra_c(MpegEncContext *s,
                                   DCTELEM *block, int n, int qscale)
{
    int i, level, nCoeffs;
    const uint16_t *quant_matrix;

    if(s->alternate_scan) nCoeffs= 63;
    else nCoeffs= s->block_last_index[n];

    block[0] *= n < 4 ? s->y_dc_scale : s->c_dc_scale;
    quant_matrix = s->intra_matrix;
    for(i=1;i<=nCoeffs;i++) {
        int j= s->intra_scantable.permutated[i];
        level = block[j];
        if (level) {
            if (level < 0) {
                level = -level;
                level = (int)(level * qscale * quant_matrix[j]) >> 3;
                level = -level;
            } else {
                level = (int)(level * qscale * quant_matrix[j]) >> 3;
            }
            block[j] = level;
        }
    }
}

static void dct_unquantize_mpeg2_intra_bitexact(MpegEncContext *s,
                                   DCTELEM *block, int n, int qscale)
{
    int i, level, nCoeffs;
    const uint16_t *quant_matrix;
    int sum=-1;

    if(s->alternate_scan) nCoeffs= 63;
    else nCoeffs= s->block_last_index[n];

    block[0] *= n < 4 ? s->y_dc_scale : s->c_dc_scale;
    sum += block[0];
    quant_matrix = s->intra_matrix;
    for(i=1;i<=nCoeffs;i++) {
        int j= s->intra_scantable.permutated[i];
        level = block[j];
        if (level) {
            if (level < 0) {
                level = -level;
                level = (int)(level * qscale * quant_matrix[j]) >> 3;
                level = -level;
            } else {
                level = (int)(level * qscale * quant_matrix[j]) >> 3;
            }
            block[j] = level;
            sum+=level;
        }
    }
    block[63]^=sum&1;
}

static void dct_unquantize_mpeg2_inter_c(MpegEncContext *s,
                                   DCTELEM *block, int n, int qscale)
{
    int i, level, nCoeffs;
    const uint16_t *quant_matrix;
    int sum=-1;

    if(s->alternate_scan) nCoeffs= 63;
    else nCoeffs= s->block_last_index[n];

    quant_matrix = s->inter_matrix;
    for(i=0; i<=nCoeffs; i++) {
        int j= s->intra_scantable.permutated[i];
        level = block[j];
        if (level) {
            if (level < 0) {
                level = -level;
                level = (((level << 1) + 1) * qscale *
                         ((int) (quant_matrix[j]))) >> 4;
                level = -level;
            } else {
                level = (((level << 1) + 1) * qscale *
                         ((int) (quant_matrix[j]))) >> 4;
            }
            block[j] = level;
            sum+=level;
        }
    }
    block[63]^=sum&1;
}

static void dct_unquantize_h263_intra_c(MpegEncContext *s,
                                  DCTELEM *block, int n, int qscale)
{
    int i, level, qmul, qadd;
    int nCoeffs;

    assert(s->block_last_index[n]>=0);

    qmul = qscale << 1;

    if (!s->h263_aic) {
        block[0] *= n < 4 ? s->y_dc_scale : s->c_dc_scale;
        qadd = (qscale - 1) | 1;
    }else{
        qadd = 0;
    }
    if(s->ac_pred)
        nCoeffs=63;
    else
        nCoeffs= s->inter_scantable.raster_end[ s->block_last_index[n] ];

    for(i=1; i<=nCoeffs; i++) {
        level = block[i];
        if (level) {
            if (level < 0) {
                level = level * qmul - qadd;
            } else {
                level = level * qmul + qadd;
            }
            block[i] = level;
        }
    }
}

static void dct_unquantize_h263_inter_c(MpegEncContext *s,
                                  DCTELEM *block, int n, int qscale)
{
    int i, level, qmul, qadd;
    int nCoeffs;

    assert(s->block_last_index[n]>=0);

    qadd = (qscale - 1) | 1;
    qmul = qscale << 1;

    nCoeffs= s->inter_scantable.raster_end[ s->block_last_index[n] ];

    for(i=0; i<=nCoeffs; i++) {
        level = block[i];
        if (level) {
            if (level < 0) {
                level = level * qmul - qadd;
            } else {
                level = level * qmul + qadd;
            }
            block[i] = level;
        }
    }
}

/**
 * set qscale and update qscale dependent variables.
 */
void ff_set_qscale(MpegEncContext * s, int qscale)
{
    if (qscale < 1)
        qscale = 1;
    else if (qscale > 31)
        qscale = 31;

    s->qscale = qscale;
    s->chroma_qscale= s->chroma_qscale_table[qscale];

    s->y_dc_scale= s->y_dc_scale_table[ qscale ];
    s->c_dc_scale= s->c_dc_scale_table[ s->chroma_qscale ];
}

void ff_MPV_report_decode_progress(MpegEncContext *s)
{
    if (s->pict_type != AV_PICTURE_TYPE_B && !s->partitioned_frame && !s->error_occurred)
        ff_thread_report_progress(&s->current_picture_ptr->f, s->mb_y, 0);
}<|MERGE_RESOLUTION|>--- conflicted
+++ resolved
@@ -793,12 +793,7 @@
         FF_ALLOCZ_OR_GOTO(s->avctx, s->error_status_table,
                           mb_array_size * sizeof(uint8_t), fail);
 
-<<<<<<< HEAD
-        if(s->codec_id==CODEC_ID_MPEG4 || (s->flags & CODEC_FLAG_INTERLACED_ME)){
-=======
-        if (s->codec_id == AV_CODEC_ID_MPEG4 ||
-            (s->flags & CODEC_FLAG_INTERLACED_ME)) {
->>>>>>> 36ef5369
+        if(s->codec_id==AV_CODEC_ID_MPEG4 || (s->flags & CODEC_FLAG_INTERLACED_ME)){
             /* interlaced direct mode decoding tables */
             for (i = 0; i < 2; i++) {
                 int j, k;
@@ -1146,15 +1141,10 @@
     Picture *pic;
     s->mb_skipped = 0;
 
-<<<<<<< HEAD
     if (!ff_thread_can_start_frame(avctx)) {
         av_log(avctx, AV_LOG_ERROR, "Attempt to start a frame outside SETUP state\n");
         return -1;
     }
-=======
-    assert(s->last_picture_ptr == NULL || s->out_format != FMT_H264 ||
-           s->codec_id == AV_CODEC_ID_SVQ3);
->>>>>>> 36ef5369
 
     /* mark & release old frames */
     if (s->out_format != FMT_H264 || s->codec_id == AV_CODEC_ID_SVQ3) {
@@ -1266,7 +1256,7 @@
                 return -1;
             }
 
-            if(s->codec_id == CODEC_ID_FLV1 || s->codec_id == CODEC_ID_H263){
+            if(s->codec_id == AV_CODEC_ID_FLV1 || s->codec_id == AV_CODEC_ID_H263){
                 for(i=0; i<avctx->height; i++)
                     memset(s->last_picture_ptr->f.data[0] + s->last_picture_ptr->f.linesize[0]*i, 16, avctx->width);
             }
