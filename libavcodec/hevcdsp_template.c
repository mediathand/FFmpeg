/*
 * HEVC video decoder
 *
 * Copyright (C) 2012 - 2013 Guillaume Martres
 *
 * This file is part of FFmpeg.
 *
 * FFmpeg is free software; you can redistribute it and/or
 * modify it under the terms of the GNU Lesser General Public
 * License as published by the Free Software Foundation; either
 * version 2.1 of the License, or (at your option) any later version.
 *
 * FFmpeg is distributed in the hope that it will be useful,
 * but WITHOUT ANY WARRANTY; without even the implied warranty of
 * MERCHANTABILITY or FITNESS FOR A PARTICULAR PURPOSE.  See the GNU
 * Lesser General Public License for more details.
 *
 * You should have received a copy of the GNU Lesser General Public
 * License along with FFmpeg; if not, write to the Free Software
 * Foundation, Inc., 51 Franklin Street, Fifth Floor, Boston, MA 02110-1301 USA
 */

#include "get_bits.h"
#include "hevc.h"

#include "bit_depth_template.c"
#include "hevcdsp.h"


static void FUNC(put_pcm)(uint8_t *_dst, ptrdiff_t stride, int width, int height,
                          GetBitContext *gb, int pcm_bit_depth)
{
    int x, y;
    pixel *dst = (pixel *)_dst;

    stride /= sizeof(pixel);

    for (y = 0; y < height; y++) {
        for (x = 0; x < width; x++)
            dst[x] = get_bits(gb, pcm_bit_depth) << (BIT_DEPTH - pcm_bit_depth);
        dst += stride;
    }
}

static av_always_inline void FUNC(add_residual)(uint8_t *_dst, int16_t *res,
                                                ptrdiff_t stride, int size)
{
    int x, y;
    pixel *dst = (pixel *)_dst;

    stride /= sizeof(pixel);

    for (y = 0; y < size; y++) {
        for (x = 0; x < size; x++) {
            dst[x] = av_clip_pixel(dst[x] + *res);
            res++;
        }
        dst += stride;
    }
}

static void FUNC(add_residual4x4)(uint8_t *_dst, int16_t *res,
                                  ptrdiff_t stride)
{
    FUNC(add_residual)(_dst, res, stride, 4);
}

static void FUNC(add_residual8x8)(uint8_t *_dst, int16_t *res,
                                  ptrdiff_t stride)
{
    FUNC(add_residual)(_dst, res, stride, 8);
}

static void FUNC(add_residual16x16)(uint8_t *_dst, int16_t *res,
                                    ptrdiff_t stride)
{
    FUNC(add_residual)(_dst, res, stride, 16);
}

static void FUNC(add_residual32x32)(uint8_t *_dst, int16_t *res,
                                    ptrdiff_t stride)
{
    FUNC(add_residual)(_dst, res, stride, 32);
}


static void FUNC(transform_rdpcm)(int16_t *_coeffs, int16_t log2_size, int mode)
{
    int16_t *coeffs = (int16_t *) _coeffs;
    int x, y;
    int size = 1 << log2_size;

    if (mode) {
        coeffs += size;
        for (y = 0; y < size - 1; y++) {
            for (x = 0; x < size; x++)
                coeffs[x] += coeffs[x - size];
            coeffs += size;
        }
    } else {
        for (y = 0; y < size; y++) {
            for (x = 1; x < size; x++)
                coeffs[x] += coeffs[x - 1];
            coeffs += size;
        }
    }
}

static void FUNC(dequant)(int16_t *coeffs, int16_t log2_size)
{
    int shift  = 15 - BIT_DEPTH - log2_size;
    int x, y;
    int size = 1 << log2_size;

    if (shift > 0) {
        int offset = 1 << (shift - 1);
        for (y = 0; y < size; y++) {
            for (x = 0; x < size; x++) {
                *coeffs = (*coeffs + offset) >> shift;
                coeffs++;
            }
        }
    } else {
        for (y = 0; y < size; y++) {
            for (x = 0; x < size; x++) {
                *coeffs = *coeffs << -shift;
                coeffs++;
            }
        }
    }
}

#define SET(dst, x)   (dst) = (x)
#define SCALE(dst, x) (dst) = av_clip_int16(((x) + add) >> shift)

#define TR_4x4_LUMA(dst, src, step, assign)                             \
    do {                                                                \
        int c0 = src[0 * step] + src[2 * step];                         \
        int c1 = src[2 * step] + src[3 * step];                         \
        int c2 = src[0 * step] - src[3 * step];                         \
        int c3 = 74 * src[1 * step];                                    \
                                                                        \
        assign(dst[2 * step], 74 * (src[0 * step] -                     \
                                    src[2 * step] +                     \
                                    src[3 * step]));                    \
        assign(dst[0 * step], 29 * c0 + 55 * c1 + c3);                  \
        assign(dst[1 * step], 55 * c2 - 29 * c1 + c3);                  \
        assign(dst[3 * step], 55 * c0 + 29 * c2 - c3);                  \
    } while (0)

static void FUNC(transform_4x4_luma)(int16_t *coeffs)
{
    int i;
    int shift    = 7;
    int add      = 1 << (shift - 1);
    int16_t *src = coeffs;

    for (i = 0; i < 4; i++) {
        TR_4x4_LUMA(src, src, 4, SCALE);
        src++;
    }

    shift = 20 - BIT_DEPTH;
    add   = 1 << (shift - 1);
    for (i = 0; i < 4; i++) {
        TR_4x4_LUMA(coeffs, coeffs, 1, SCALE);
        coeffs += 4;
    }
}

#undef TR_4x4_LUMA

<<<<<<< HEAD
#define TR_4(dst, src, dstep, sstep, assign, end)                 \
    do {                                                          \
        const int e0 = 64 * src[0 * sstep] + 64 * src[2 * sstep]; \
        const int e1 = 64 * src[0 * sstep] - 64 * src[2 * sstep]; \
        const int o0 = 83 * src[1 * sstep] + 36 * src[3 * sstep]; \
        const int o1 = 36 * src[1 * sstep] - 83 * src[3 * sstep]; \
                                                                  \
        assign(dst[0 * dstep], e0 + o0);                          \
        assign(dst[1 * dstep], e1 + o1);                          \
        assign(dst[2 * dstep], e1 - o1);                          \
        assign(dst[3 * dstep], e0 - o0);                          \
=======
#define TR_4(dst, src, dstep, sstep, assign, end)                       \
    do {                                                                \
        const int e0 = transform[8 * 0][0] * src[0 * sstep] +           \
                       transform[8 * 2][0] * src[2 * sstep];            \
        const int e1 = transform[8 * 0][1] * src[0 * sstep] +           \
                       transform[8 * 2][1] * src[2 * sstep];            \
        const int o0 = transform[8 * 1][0] * src[1 * sstep] +           \
                       transform[8 * 3][0] * src[3 * sstep];            \
        const int o1 = transform[8 * 1][1] * src[1 * sstep] +           \
                       transform[8 * 3][1] * src[3 * sstep];            \
                                                                        \
        assign(dst[0 * dstep], e0 + o0);                                \
        assign(dst[1 * dstep], e1 + o1);                                \
        assign(dst[2 * dstep], e1 - o1);                                \
        assign(dst[3 * dstep], e0 - o0);                                \
>>>>>>> cc16da75
    } while (0)

#define TR_8(dst, src, dstep, sstep, assign, end)                 \
    do {                                                          \
        int i, j;                                                 \
        int e_8[4];                                               \
        int o_8[4] = { 0 };                                       \
        for (i = 0; i < 4; i++)                                   \
            for (j = 1; j < end; j += 2)                          \
                o_8[i] += transform[4 * j][i] * src[j * sstep];   \
        TR_4(e_8, src, 1, 2 * sstep, SET, 4);                     \
                                                                  \
        for (i = 0; i < 4; i++) {                                 \
            assign(dst[i * dstep], e_8[i] + o_8[i]);              \
            assign(dst[(7 - i) * dstep], e_8[i] - o_8[i]);        \
        }                                                         \
    } while (0)

#define TR_16(dst, src, dstep, sstep, assign, end)                \
    do {                                                          \
        int i, j;                                                 \
        int e_16[8];                                              \
        int o_16[8] = { 0 };                                      \
        for (i = 0; i < 8; i++)                                   \
            for (j = 1; j < end; j += 2)                          \
                o_16[i] += transform[2 * j][i] * src[j * sstep];  \
        TR_8(e_16, src, 1, 2 * sstep, SET, 8);                    \
                                                                  \
        for (i = 0; i < 8; i++) {                                 \
            assign(dst[i * dstep], e_16[i] + o_16[i]);            \
            assign(dst[(15 - i) * dstep], e_16[i] - o_16[i]);     \
        }                                                         \
    } while (0)

#define TR_32(dst, src, dstep, sstep, assign, end)                \
    do {                                                          \
        int i, j;                                                 \
        int e_32[16];                                             \
        int o_32[16] = { 0 };                                     \
        for (i = 0; i < 16; i++)                                  \
            for (j = 1; j < end; j += 2)                          \
                o_32[i] += transform[j][i] * src[j * sstep];      \
<<<<<<< HEAD
        TR_16(e_32, src, 1, 2 * sstep, SET, end/2);               \
=======
        TR_16(e_32, src, 1, 2 * sstep, SET, end / 2);             \
>>>>>>> cc16da75
                                                                  \
        for (i = 0; i < 16; i++) {                                \
            assign(dst[i * dstep], e_32[i] + o_32[i]);            \
            assign(dst[(31 - i) * dstep], e_32[i] - o_32[i]);     \
        }                                                         \
    } while (0)

#define IDCT_VAR4(H)                                              \
<<<<<<< HEAD
    int      limit2   = FFMIN(col_limit + 4, H)
#define IDCT_VAR8(H)                                              \
        int      limit   = FFMIN(col_limit, H);                   \
        int      limit2  = FFMIN(col_limit + 4, H)
=======
    int limit2 = FFMIN(col_limit + 4, H)
#define IDCT_VAR8(H)                                              \
    int limit  = FFMIN(col_limit, H);                             \
    int limit2 = FFMIN(col_limit + 4, H)
>>>>>>> cc16da75
#define IDCT_VAR16(H)   IDCT_VAR8(H)
#define IDCT_VAR32(H)   IDCT_VAR8(H)

#define IDCT(H)                                                   \
static void FUNC(idct_ ## H ## x ## H )(int16_t *coeffs,          \
<<<<<<< HEAD
                                        int col_limit) {          \
=======
                                        int col_limit)            \
{                                                                 \
>>>>>>> cc16da75
    int i;                                                        \
    int      shift = 7;                                           \
    int      add   = 1 << (shift - 1);                            \
    int16_t *src   = coeffs;                                      \
<<<<<<< HEAD
    IDCT_VAR ##H(H);                                              \
=======
    IDCT_VAR ## H(H);                                             \
>>>>>>> cc16da75
                                                                  \
    for (i = 0; i < H; i++) {                                     \
        TR_ ## H(src, src, H, H, SCALE, limit2);                  \
        if (limit2 < H && i%4 == 0 && !!i)                        \
            limit2 -= 4;                                          \
        src++;                                                    \
    }                                                             \
                                                                  \
    shift = 20 - BIT_DEPTH;                                       \
    add   = 1 << (shift - 1);                                     \
    for (i = 0; i < H; i++) {                                     \
        TR_ ## H(coeffs, coeffs, 1, 1, SCALE, limit);             \
        coeffs += H;                                              \
    }                                                             \
}

#define IDCT_DC(H)                                                \
static void FUNC(idct_ ## H ## x ## H ## _dc)(int16_t *coeffs)    \
{                                                                 \
    int i, j;                                                     \
    int shift = 14 - BIT_DEPTH;                                   \
    int add   = 1 << (shift - 1);                                 \
    int coeff = (((coeffs[0] + 1) >> 1) + add) >> shift;          \
                                                                  \
    for (j = 0; j < H; j++) {                                     \
        for (i = 0; i < H; i++) {                                 \
            coeffs[i + j * H] = coeff;                            \
        }                                                         \
    }                                                             \
}

IDCT( 4)
IDCT( 8)
IDCT(16)
IDCT(32)

IDCT_DC( 4)
IDCT_DC( 8)
IDCT_DC(16)
IDCT_DC(32)

#undef TR_4
#undef TR_8
#undef TR_16
#undef TR_32

#undef SET
#undef SCALE

static void FUNC(sao_band_filter)(uint8_t *_dst, uint8_t *_src,
                                  ptrdiff_t stride_dst, ptrdiff_t stride_src,
                                  int16_t *sao_offset_val, int sao_left_class,
                                  int width, int height)
{
    pixel *dst = (pixel *)_dst;
    pixel *src = (pixel *)_src;
    int offset_table[32] = { 0 };
    int k, y, x;
    int shift  = BIT_DEPTH - 5;

    stride_dst /= sizeof(pixel);
    stride_src /= sizeof(pixel);

    for (k = 0; k < 4; k++)
        offset_table[(k + sao_left_class) & 31] = sao_offset_val[k + 1];
    for (y = 0; y < height; y++) {
        for (x = 0; x < width; x++)
            dst[x] = av_clip_pixel(src[x] + offset_table[src[x] >> shift]);
        dst += stride_dst;
        src += stride_src;
    }
}

#define CMP(a, b) (((a) > (b)) - ((a) < (b)))

static void FUNC(sao_edge_filter)(uint8_t *_dst, uint8_t *_src, ptrdiff_t stride_dst, int16_t *sao_offset_val,
                                  int eo, int width, int height) {

    static const uint8_t edge_idx[] = { 1, 2, 0, 3, 4 };
    static const int8_t pos[4][2][2] = {
        { { -1,  0 }, {  1, 0 } }, // horizontal
        { {  0, -1 }, {  0, 1 } }, // vertical
        { { -1, -1 }, {  1, 1 } }, // 45 degree
        { {  1, -1 }, { -1, 1 } }, // 135 degree
    };
    pixel *dst = (pixel *)_dst;
    pixel *src = (pixel *)_src;
    int a_stride, b_stride;
    int x, y;
    ptrdiff_t stride_src = (2*MAX_PB_SIZE + AV_INPUT_BUFFER_PADDING_SIZE) / sizeof(pixel);
    stride_dst /= sizeof(pixel);

    a_stride = pos[eo][0][0] + pos[eo][0][1] * stride_src;
    b_stride = pos[eo][1][0] + pos[eo][1][1] * stride_src;
    for (y = 0; y < height; y++) {
        for (x = 0; x < width; x++) {
            int diff0 = CMP(src[x], src[x + a_stride]);
            int diff1 = CMP(src[x], src[x + b_stride]);
            int offset_val        = edge_idx[2 + diff0 + diff1];
            dst[x] = av_clip_pixel(src[x] + sao_offset_val[offset_val]);
        }
        src += stride_src;
        dst += stride_dst;
    }
}

static void FUNC(sao_edge_restore_0)(uint8_t *_dst, uint8_t *_src,
                                    ptrdiff_t stride_dst, ptrdiff_t stride_src, SAOParams *sao,
                                    int *borders, int _width, int _height,
                                    int c_idx, uint8_t *vert_edge,
                                    uint8_t *horiz_edge, uint8_t *diag_edge)
{
    int x, y;
    pixel *dst = (pixel *)_dst;
    pixel *src = (pixel *)_src;
    int16_t *sao_offset_val = sao->offset_val[c_idx];
    int sao_eo_class    = sao->eo_class[c_idx];
    int init_x = 0, width = _width, height = _height;

    stride_dst /= sizeof(pixel);
    stride_src /= sizeof(pixel);

    if (sao_eo_class != SAO_EO_VERT) {
        if (borders[0]) {
            int offset_val = sao_offset_val[0];
            for (y = 0; y < height; y++) {
                dst[y * stride_dst] = av_clip_pixel(src[y * stride_src] + offset_val);
            }
            init_x = 1;
        }
        if (borders[2]) {
            int offset_val = sao_offset_val[0];
            int offset     = width - 1;
            for (x = 0; x < height; x++) {
                dst[x * stride_dst + offset] = av_clip_pixel(src[x * stride_src + offset] + offset_val);
            }
            width--;
        }
    }
    if (sao_eo_class != SAO_EO_HORIZ) {
        if (borders[1]) {
            int offset_val = sao_offset_val[0];
            for (x = init_x; x < width; x++)
                dst[x] = av_clip_pixel(src[x] + offset_val);
        }
        if (borders[3]) {
            int offset_val   = sao_offset_val[0];
            int y_stride_dst = stride_dst * (height - 1);
            int y_stride_src = stride_src * (height - 1);
            for (x = init_x; x < width; x++)
                dst[x + y_stride_dst] = av_clip_pixel(src[x + y_stride_src] + offset_val);
            height--;
        }
    }
}

static void FUNC(sao_edge_restore_1)(uint8_t *_dst, uint8_t *_src,
                                    ptrdiff_t stride_dst, ptrdiff_t stride_src, SAOParams *sao,
                                    int *borders, int _width, int _height,
                                    int c_idx, uint8_t *vert_edge,
                                    uint8_t *horiz_edge, uint8_t *diag_edge)
{
    int x, y;
    pixel *dst = (pixel *)_dst;
    pixel *src = (pixel *)_src;
    int16_t *sao_offset_val = sao->offset_val[c_idx];
    int sao_eo_class    = sao->eo_class[c_idx];
    int init_x = 0, init_y = 0, width = _width, height = _height;

    stride_dst /= sizeof(pixel);
    stride_src /= sizeof(pixel);

    if (sao_eo_class != SAO_EO_VERT) {
        if (borders[0]) {
            int offset_val = sao_offset_val[0];
            for (y = 0; y < height; y++) {
                dst[y * stride_dst] = av_clip_pixel(src[y * stride_src] + offset_val);
            }
            init_x = 1;
        }
        if (borders[2]) {
            int offset_val = sao_offset_val[0];
            int offset     = width - 1;
            for (x = 0; x < height; x++) {
                dst[x * stride_dst + offset] = av_clip_pixel(src[x * stride_src + offset] + offset_val);
            }
            width--;
        }
    }
    if (sao_eo_class != SAO_EO_HORIZ) {
        if (borders[1]) {
            int offset_val = sao_offset_val[0];
            for (x = init_x; x < width; x++)
                dst[x] = av_clip_pixel(src[x] + offset_val);
            init_y = 1;
        }
        if (borders[3]) {
            int offset_val   = sao_offset_val[0];
            int y_stride_dst = stride_dst * (height - 1);
            int y_stride_src = stride_src * (height - 1);
            for (x = init_x; x < width; x++)
                dst[x + y_stride_dst] = av_clip_pixel(src[x + y_stride_src] + offset_val);
            height--;
        }
    }

    {
        int save_upper_left  = !diag_edge[0] && sao_eo_class == SAO_EO_135D && !borders[0] && !borders[1];
        int save_upper_right = !diag_edge[1] && sao_eo_class == SAO_EO_45D  && !borders[1] && !borders[2];
        int save_lower_right = !diag_edge[2] && sao_eo_class == SAO_EO_135D && !borders[2] && !borders[3];
        int save_lower_left  = !diag_edge[3] && sao_eo_class == SAO_EO_45D  && !borders[0] && !borders[3];

        // Restore pixels that can't be modified
        if(vert_edge[0] && sao_eo_class != SAO_EO_VERT) {
            for(y = init_y+save_upper_left; y< height-save_lower_left; y++)
                dst[y*stride_dst] = src[y*stride_src];
        }
        if(vert_edge[1] && sao_eo_class != SAO_EO_VERT) {
            for(y = init_y+save_upper_right; y< height-save_lower_right; y++)
                dst[y*stride_dst+width-1] = src[y*stride_src+width-1];
        }

        if(horiz_edge[0] && sao_eo_class != SAO_EO_HORIZ) {
            for(x = init_x+save_upper_left; x < width-save_upper_right; x++)
                dst[x] = src[x];
        }
        if(horiz_edge[1] && sao_eo_class != SAO_EO_HORIZ) {
            for(x = init_x+save_lower_left; x < width-save_lower_right; x++)
                dst[(height-1)*stride_dst+x] = src[(height-1)*stride_src+x];
        }
        if(diag_edge[0] && sao_eo_class == SAO_EO_135D)
            dst[0] = src[0];
        if(diag_edge[1] && sao_eo_class == SAO_EO_45D)
            dst[width-1] = src[width-1];
        if(diag_edge[2] && sao_eo_class == SAO_EO_135D)
            dst[stride_dst*(height-1)+width-1] = src[stride_src*(height-1)+width-1];
        if(diag_edge[3] && sao_eo_class == SAO_EO_45D)
            dst[stride_dst*(height-1)] = src[stride_src*(height-1)];

    }
}

#undef CMP

////////////////////////////////////////////////////////////////////////////////
//
////////////////////////////////////////////////////////////////////////////////
static void FUNC(put_hevc_pel_pixels)(int16_t *dst,
                                      uint8_t *_src, ptrdiff_t _srcstride,
                                      int height, intptr_t mx, intptr_t my, int width)
{
    int x, y;
    pixel *src          = (pixel *)_src;
    ptrdiff_t srcstride = _srcstride / sizeof(pixel);

    for (y = 0; y < height; y++) {
        for (x = 0; x < width; x++)
            dst[x] = src[x] << (14 - BIT_DEPTH);
        src += srcstride;
        dst += MAX_PB_SIZE;
    }
}

static void FUNC(put_hevc_pel_uni_pixels)(uint8_t *_dst, ptrdiff_t _dststride, uint8_t *_src, ptrdiff_t _srcstride,
                                          int height, intptr_t mx, intptr_t my, int width)
{
    int y;
    pixel *src          = (pixel *)_src;
    ptrdiff_t srcstride = _srcstride / sizeof(pixel);
    pixel *dst          = (pixel *)_dst;
    ptrdiff_t dststride = _dststride / sizeof(pixel);

    for (y = 0; y < height; y++) {
        memcpy(dst, src, width * sizeof(pixel));
        src += srcstride;
        dst += dststride;
    }
}

static void FUNC(put_hevc_pel_bi_pixels)(uint8_t *_dst, ptrdiff_t _dststride, uint8_t *_src, ptrdiff_t _srcstride,
                                         int16_t *src2,
                                         int height, intptr_t mx, intptr_t my, int width)
{
    int x, y;
    pixel *src          = (pixel *)_src;
    ptrdiff_t srcstride = _srcstride / sizeof(pixel);
    pixel *dst          = (pixel *)_dst;
    ptrdiff_t dststride = _dststride / sizeof(pixel);

    int shift = 14  + 1 - BIT_DEPTH;
#if BIT_DEPTH < 14
    int offset = 1 << (shift - 1);
#else
    int offset = 0;
#endif

    for (y = 0; y < height; y++) {
        for (x = 0; x < width; x++)
            dst[x] = av_clip_pixel(((src[x] << (14 - BIT_DEPTH)) + src2[x] + offset) >> shift);
        src  += srcstride;
        dst  += dststride;
        src2 += MAX_PB_SIZE;
    }
}

static void FUNC(put_hevc_pel_uni_w_pixels)(uint8_t *_dst, ptrdiff_t _dststride, uint8_t *_src, ptrdiff_t _srcstride,
                                            int height, int denom, int wx, int ox, intptr_t mx, intptr_t my, int width)
{
    int x, y;
    pixel *src          = (pixel *)_src;
    ptrdiff_t srcstride = _srcstride / sizeof(pixel);
    pixel *dst          = (pixel *)_dst;
    ptrdiff_t dststride = _dststride / sizeof(pixel);
    int shift = denom + 14 - BIT_DEPTH;
#if BIT_DEPTH < 14
    int offset = 1 << (shift - 1);
#else
    int offset = 0;
#endif

    ox     = ox * (1 << (BIT_DEPTH - 8));
    for (y = 0; y < height; y++) {
        for (x = 0; x < width; x++)
            dst[x] = av_clip_pixel((((src[x] << (14 - BIT_DEPTH)) * wx + offset) >> shift) + ox);
        src += srcstride;
        dst += dststride;
    }
}

static void FUNC(put_hevc_pel_bi_w_pixels)(uint8_t *_dst, ptrdiff_t _dststride, uint8_t *_src, ptrdiff_t _srcstride,
                                           int16_t *src2,
                                           int height, int denom, int wx0, int wx1,
                                           int ox0, int ox1, intptr_t mx, intptr_t my, int width)
{
    int x, y;
    pixel *src          = (pixel *)_src;
    ptrdiff_t srcstride = _srcstride / sizeof(pixel);
    pixel *dst          = (pixel *)_dst;
    ptrdiff_t dststride = _dststride / sizeof(pixel);

    int shift = 14  + 1 - BIT_DEPTH;
    int log2Wd = denom + shift - 1;

    ox0     = ox0 * (1 << (BIT_DEPTH - 8));
    ox1     = ox1 * (1 << (BIT_DEPTH - 8));
    for (y = 0; y < height; y++) {
        for (x = 0; x < width; x++) {
            dst[x] = av_clip_pixel(( (src[x] << (14 - BIT_DEPTH)) * wx1 + src2[x] * wx0 + ((ox0 + ox1 + 1) << log2Wd)) >> (log2Wd + 1));
        }
        src  += srcstride;
        dst  += dststride;
        src2 += MAX_PB_SIZE;
    }
}

////////////////////////////////////////////////////////////////////////////////
//
////////////////////////////////////////////////////////////////////////////////
#define QPEL_FILTER(src, stride)                                               \
    (filter[0] * src[x - 3 * stride] +                                         \
     filter[1] * src[x - 2 * stride] +                                         \
     filter[2] * src[x -     stride] +                                         \
     filter[3] * src[x             ] +                                         \
     filter[4] * src[x +     stride] +                                         \
     filter[5] * src[x + 2 * stride] +                                         \
     filter[6] * src[x + 3 * stride] +                                         \
     filter[7] * src[x + 4 * stride])

static void FUNC(put_hevc_qpel_h)(int16_t *dst,
                                  uint8_t *_src, ptrdiff_t _srcstride,
                                  int height, intptr_t mx, intptr_t my, int width)
{
    int x, y;
    pixel        *src       = (pixel*)_src;
    ptrdiff_t     srcstride = _srcstride / sizeof(pixel);
    const int8_t *filter    = ff_hevc_qpel_filters[mx - 1];
    for (y = 0; y < height; y++) {
        for (x = 0; x < width; x++)
            dst[x] = QPEL_FILTER(src, 1) >> (BIT_DEPTH - 8);
        src += srcstride;
        dst += MAX_PB_SIZE;
    }
}

static void FUNC(put_hevc_qpel_v)(int16_t *dst,
                                  uint8_t *_src, ptrdiff_t _srcstride,
                                  int height, intptr_t mx, intptr_t my, int width)
{
    int x, y;
    pixel        *src       = (pixel*)_src;
    ptrdiff_t     srcstride = _srcstride / sizeof(pixel);
    const int8_t *filter    = ff_hevc_qpel_filters[my - 1];
    for (y = 0; y < height; y++)  {
        for (x = 0; x < width; x++)
            dst[x] = QPEL_FILTER(src, srcstride) >> (BIT_DEPTH - 8);
        src += srcstride;
        dst += MAX_PB_SIZE;
    }
}

static void FUNC(put_hevc_qpel_hv)(int16_t *dst,
                                   uint8_t *_src,
                                   ptrdiff_t _srcstride,
                                   int height, intptr_t mx,
                                   intptr_t my, int width)
{
    int x, y;
    const int8_t *filter;
    pixel *src = (pixel*)_src;
    ptrdiff_t srcstride = _srcstride / sizeof(pixel);
    int16_t tmp_array[(MAX_PB_SIZE + QPEL_EXTRA) * MAX_PB_SIZE];
    int16_t *tmp = tmp_array;

    src   -= QPEL_EXTRA_BEFORE * srcstride;
    filter = ff_hevc_qpel_filters[mx - 1];
    for (y = 0; y < height + QPEL_EXTRA; y++) {
        for (x = 0; x < width; x++)
            tmp[x] = QPEL_FILTER(src, 1) >> (BIT_DEPTH - 8);
        src += srcstride;
        tmp += MAX_PB_SIZE;
    }

    tmp    = tmp_array + QPEL_EXTRA_BEFORE * MAX_PB_SIZE;
    filter = ff_hevc_qpel_filters[my - 1];
    for (y = 0; y < height; y++) {
        for (x = 0; x < width; x++)
            dst[x] = QPEL_FILTER(tmp, MAX_PB_SIZE) >> 6;
        tmp += MAX_PB_SIZE;
        dst += MAX_PB_SIZE;
    }
}

static void FUNC(put_hevc_qpel_uni_h)(uint8_t *_dst,  ptrdiff_t _dststride,
                                      uint8_t *_src, ptrdiff_t _srcstride,
                                      int height, intptr_t mx, intptr_t my, int width)
{
    int x, y;
    pixel        *src       = (pixel*)_src;
    ptrdiff_t     srcstride = _srcstride / sizeof(pixel);
    pixel *dst          = (pixel *)_dst;
    ptrdiff_t dststride = _dststride / sizeof(pixel);
    const int8_t *filter    = ff_hevc_qpel_filters[mx - 1];
    int shift = 14 - BIT_DEPTH;

#if BIT_DEPTH < 14
    int offset = 1 << (shift - 1);
#else
    int offset = 0;
#endif

    for (y = 0; y < height; y++) {
        for (x = 0; x < width; x++)
            dst[x] = av_clip_pixel(((QPEL_FILTER(src, 1) >> (BIT_DEPTH - 8)) + offset) >> shift);
        src += srcstride;
        dst += dststride;
    }
}

static void FUNC(put_hevc_qpel_bi_h)(uint8_t *_dst, ptrdiff_t _dststride, uint8_t *_src, ptrdiff_t _srcstride,
                                     int16_t *src2,
                                     int height, intptr_t mx, intptr_t my, int width)
{
    int x, y;
    pixel        *src       = (pixel*)_src;
    ptrdiff_t     srcstride = _srcstride / sizeof(pixel);
    pixel *dst          = (pixel *)_dst;
    ptrdiff_t dststride = _dststride / sizeof(pixel);

    const int8_t *filter    = ff_hevc_qpel_filters[mx - 1];

    int shift = 14  + 1 - BIT_DEPTH;
#if BIT_DEPTH < 14
    int offset = 1 << (shift - 1);
#else
    int offset = 0;
#endif

    for (y = 0; y < height; y++) {
        for (x = 0; x < width; x++)
            dst[x] = av_clip_pixel(((QPEL_FILTER(src, 1) >> (BIT_DEPTH - 8)) + src2[x] + offset) >> shift);
        src  += srcstride;
        dst  += dststride;
        src2 += MAX_PB_SIZE;
    }
}

static void FUNC(put_hevc_qpel_uni_v)(uint8_t *_dst,  ptrdiff_t _dststride,
                                     uint8_t *_src, ptrdiff_t _srcstride,
                                     int height, intptr_t mx, intptr_t my, int width)
{
    int x, y;
    pixel        *src       = (pixel*)_src;
    ptrdiff_t     srcstride = _srcstride / sizeof(pixel);
    pixel *dst          = (pixel *)_dst;
    ptrdiff_t dststride = _dststride / sizeof(pixel);
    const int8_t *filter    = ff_hevc_qpel_filters[my - 1];
    int shift = 14 - BIT_DEPTH;

#if BIT_DEPTH < 14
    int offset = 1 << (shift - 1);
#else
    int offset = 0;
#endif

    for (y = 0; y < height; y++) {
        for (x = 0; x < width; x++)
            dst[x] = av_clip_pixel(((QPEL_FILTER(src, srcstride) >> (BIT_DEPTH - 8)) + offset) >> shift);
        src += srcstride;
        dst += dststride;
    }
}


static void FUNC(put_hevc_qpel_bi_v)(uint8_t *_dst, ptrdiff_t _dststride, uint8_t *_src, ptrdiff_t _srcstride,
                                     int16_t *src2,
                                     int height, intptr_t mx, intptr_t my, int width)
{
    int x, y;
    pixel        *src       = (pixel*)_src;
    ptrdiff_t     srcstride = _srcstride / sizeof(pixel);
    pixel *dst          = (pixel *)_dst;
    ptrdiff_t dststride = _dststride / sizeof(pixel);

    const int8_t *filter    = ff_hevc_qpel_filters[my - 1];

    int shift = 14 + 1 - BIT_DEPTH;
#if BIT_DEPTH < 14
    int offset = 1 << (shift - 1);
#else
    int offset = 0;
#endif

    for (y = 0; y < height; y++) {
        for (x = 0; x < width; x++)
            dst[x] = av_clip_pixel(((QPEL_FILTER(src, srcstride) >> (BIT_DEPTH - 8)) + src2[x] + offset) >> shift);
        src  += srcstride;
        dst  += dststride;
        src2 += MAX_PB_SIZE;
    }
}

static void FUNC(put_hevc_qpel_uni_hv)(uint8_t *_dst,  ptrdiff_t _dststride,
                                       uint8_t *_src, ptrdiff_t _srcstride,
                                       int height, intptr_t mx, intptr_t my, int width)
{
    int x, y;
    const int8_t *filter;
    pixel *src = (pixel*)_src;
    ptrdiff_t srcstride = _srcstride / sizeof(pixel);
    pixel *dst          = (pixel *)_dst;
    ptrdiff_t dststride = _dststride / sizeof(pixel);
    int16_t tmp_array[(MAX_PB_SIZE + QPEL_EXTRA) * MAX_PB_SIZE];
    int16_t *tmp = tmp_array;
    int shift =  14 - BIT_DEPTH;

#if BIT_DEPTH < 14
    int offset = 1 << (shift - 1);
#else
    int offset = 0;
#endif

    src   -= QPEL_EXTRA_BEFORE * srcstride;
    filter = ff_hevc_qpel_filters[mx - 1];
    for (y = 0; y < height + QPEL_EXTRA; y++) {
        for (x = 0; x < width; x++)
            tmp[x] = QPEL_FILTER(src, 1) >> (BIT_DEPTH - 8);
        src += srcstride;
        tmp += MAX_PB_SIZE;
    }

    tmp    = tmp_array + QPEL_EXTRA_BEFORE * MAX_PB_SIZE;
    filter = ff_hevc_qpel_filters[my - 1];

    for (y = 0; y < height; y++) {
        for (x = 0; x < width; x++)
            dst[x] = av_clip_pixel(((QPEL_FILTER(tmp, MAX_PB_SIZE) >> 6) + offset) >> shift);
        tmp += MAX_PB_SIZE;
        dst += dststride;
    }
}

static void FUNC(put_hevc_qpel_bi_hv)(uint8_t *_dst, ptrdiff_t _dststride, uint8_t *_src, ptrdiff_t _srcstride,
                                      int16_t *src2,
                                      int height, intptr_t mx, intptr_t my, int width)
{
    int x, y;
    const int8_t *filter;
    pixel *src = (pixel*)_src;
    ptrdiff_t srcstride = _srcstride / sizeof(pixel);
    pixel *dst          = (pixel *)_dst;
    ptrdiff_t dststride = _dststride / sizeof(pixel);
    int16_t tmp_array[(MAX_PB_SIZE + QPEL_EXTRA) * MAX_PB_SIZE];
    int16_t *tmp = tmp_array;
    int shift = 14 + 1 - BIT_DEPTH;
#if BIT_DEPTH < 14
    int offset = 1 << (shift - 1);
#else
    int offset = 0;
#endif

    src   -= QPEL_EXTRA_BEFORE * srcstride;
    filter = ff_hevc_qpel_filters[mx - 1];
    for (y = 0; y < height + QPEL_EXTRA; y++) {
        for (x = 0; x < width; x++)
            tmp[x] = QPEL_FILTER(src, 1) >> (BIT_DEPTH - 8);
        src += srcstride;
        tmp += MAX_PB_SIZE;
    }

    tmp    = tmp_array + QPEL_EXTRA_BEFORE * MAX_PB_SIZE;
    filter = ff_hevc_qpel_filters[my - 1];

    for (y = 0; y < height; y++) {
        for (x = 0; x < width; x++)
            dst[x] = av_clip_pixel(((QPEL_FILTER(tmp, MAX_PB_SIZE) >> 6) + src2[x] + offset) >> shift);
        tmp  += MAX_PB_SIZE;
        dst  += dststride;
        src2 += MAX_PB_SIZE;
    }
}

static void FUNC(put_hevc_qpel_uni_w_h)(uint8_t *_dst,  ptrdiff_t _dststride,
                                        uint8_t *_src, ptrdiff_t _srcstride,
                                        int height, int denom, int wx, int ox,
                                        intptr_t mx, intptr_t my, int width)
{
    int x, y;
    pixel        *src       = (pixel*)_src;
    ptrdiff_t     srcstride = _srcstride / sizeof(pixel);
    pixel *dst          = (pixel *)_dst;
    ptrdiff_t dststride = _dststride / sizeof(pixel);
    const int8_t *filter    = ff_hevc_qpel_filters[mx - 1];
    int shift = denom + 14 - BIT_DEPTH;
#if BIT_DEPTH < 14
    int offset = 1 << (shift - 1);
#else
    int offset = 0;
#endif

    ox = ox * (1 << (BIT_DEPTH - 8));
    for (y = 0; y < height; y++) {
        for (x = 0; x < width; x++)
            dst[x] = av_clip_pixel((((QPEL_FILTER(src, 1) >> (BIT_DEPTH - 8)) * wx + offset) >> shift) + ox);
        src += srcstride;
        dst += dststride;
    }
}

static void FUNC(put_hevc_qpel_bi_w_h)(uint8_t *_dst, ptrdiff_t _dststride, uint8_t *_src, ptrdiff_t _srcstride,
                                       int16_t *src2,
                                       int height, int denom, int wx0, int wx1,
                                       int ox0, int ox1, intptr_t mx, intptr_t my, int width)
{
    int x, y;
    pixel        *src       = (pixel*)_src;
    ptrdiff_t     srcstride = _srcstride / sizeof(pixel);
    pixel *dst          = (pixel *)_dst;
    ptrdiff_t dststride = _dststride / sizeof(pixel);

    const int8_t *filter    = ff_hevc_qpel_filters[mx - 1];

    int shift = 14  + 1 - BIT_DEPTH;
    int log2Wd = denom + shift - 1;

    ox0     = ox0 * (1 << (BIT_DEPTH - 8));
    ox1     = ox1 * (1 << (BIT_DEPTH - 8));
    for (y = 0; y < height; y++) {
        for (x = 0; x < width; x++)
            dst[x] = av_clip_pixel(((QPEL_FILTER(src, 1) >> (BIT_DEPTH - 8)) * wx1 + src2[x] * wx0 +
                                    ((ox0 + ox1 + 1) << log2Wd)) >> (log2Wd + 1));
        src  += srcstride;
        dst  += dststride;
        src2 += MAX_PB_SIZE;
    }
}

static void FUNC(put_hevc_qpel_uni_w_v)(uint8_t *_dst,  ptrdiff_t _dststride,
                                        uint8_t *_src, ptrdiff_t _srcstride,
                                        int height, int denom, int wx, int ox,
                                        intptr_t mx, intptr_t my, int width)
{
    int x, y;
    pixel        *src       = (pixel*)_src;
    ptrdiff_t     srcstride = _srcstride / sizeof(pixel);
    pixel *dst          = (pixel *)_dst;
    ptrdiff_t dststride = _dststride / sizeof(pixel);
    const int8_t *filter    = ff_hevc_qpel_filters[my - 1];
    int shift = denom + 14 - BIT_DEPTH;
#if BIT_DEPTH < 14
    int offset = 1 << (shift - 1);
#else
    int offset = 0;
#endif

    ox = ox * (1 << (BIT_DEPTH - 8));
    for (y = 0; y < height; y++) {
        for (x = 0; x < width; x++)
            dst[x] = av_clip_pixel((((QPEL_FILTER(src, srcstride) >> (BIT_DEPTH - 8)) * wx + offset) >> shift) + ox);
        src += srcstride;
        dst += dststride;
    }
}

static void FUNC(put_hevc_qpel_bi_w_v)(uint8_t *_dst, ptrdiff_t _dststride, uint8_t *_src, ptrdiff_t _srcstride,
                                       int16_t *src2,
                                       int height, int denom, int wx0, int wx1,
                                       int ox0, int ox1, intptr_t mx, intptr_t my, int width)
{
    int x, y;
    pixel        *src       = (pixel*)_src;
    ptrdiff_t     srcstride = _srcstride / sizeof(pixel);
    pixel *dst          = (pixel *)_dst;
    ptrdiff_t dststride = _dststride / sizeof(pixel);

    const int8_t *filter    = ff_hevc_qpel_filters[my - 1];

    int shift = 14 + 1 - BIT_DEPTH;
    int log2Wd = denom + shift - 1;

    ox0     = ox0 * (1 << (BIT_DEPTH - 8));
    ox1     = ox1 * (1 << (BIT_DEPTH - 8));
    for (y = 0; y < height; y++) {
        for (x = 0; x < width; x++)
            dst[x] = av_clip_pixel(((QPEL_FILTER(src, srcstride) >> (BIT_DEPTH - 8)) * wx1 + src2[x] * wx0 +
                                    ((ox0 + ox1 + 1) << log2Wd)) >> (log2Wd + 1));
        src  += srcstride;
        dst  += dststride;
        src2 += MAX_PB_SIZE;
    }
}

static void FUNC(put_hevc_qpel_uni_w_hv)(uint8_t *_dst,  ptrdiff_t _dststride,
                                         uint8_t *_src, ptrdiff_t _srcstride,
                                         int height, int denom, int wx, int ox,
                                         intptr_t mx, intptr_t my, int width)
{
    int x, y;
    const int8_t *filter;
    pixel *src = (pixel*)_src;
    ptrdiff_t srcstride = _srcstride / sizeof(pixel);
    pixel *dst          = (pixel *)_dst;
    ptrdiff_t dststride = _dststride / sizeof(pixel);
    int16_t tmp_array[(MAX_PB_SIZE + QPEL_EXTRA) * MAX_PB_SIZE];
    int16_t *tmp = tmp_array;
    int shift = denom + 14 - BIT_DEPTH;
#if BIT_DEPTH < 14
    int offset = 1 << (shift - 1);
#else
    int offset = 0;
#endif

    src   -= QPEL_EXTRA_BEFORE * srcstride;
    filter = ff_hevc_qpel_filters[mx - 1];
    for (y = 0; y < height + QPEL_EXTRA; y++) {
        for (x = 0; x < width; x++)
            tmp[x] = QPEL_FILTER(src, 1) >> (BIT_DEPTH - 8);
        src += srcstride;
        tmp += MAX_PB_SIZE;
    }

    tmp    = tmp_array + QPEL_EXTRA_BEFORE * MAX_PB_SIZE;
    filter = ff_hevc_qpel_filters[my - 1];

    ox = ox * (1 << (BIT_DEPTH - 8));
    for (y = 0; y < height; y++) {
        for (x = 0; x < width; x++)
            dst[x] = av_clip_pixel((((QPEL_FILTER(tmp, MAX_PB_SIZE) >> 6) * wx + offset) >> shift) + ox);
        tmp += MAX_PB_SIZE;
        dst += dststride;
    }
}

static void FUNC(put_hevc_qpel_bi_w_hv)(uint8_t *_dst, ptrdiff_t _dststride, uint8_t *_src, ptrdiff_t _srcstride,
                                        int16_t *src2,
                                        int height, int denom, int wx0, int wx1,
                                        int ox0, int ox1, intptr_t mx, intptr_t my, int width)
{
    int x, y;
    const int8_t *filter;
    pixel *src = (pixel*)_src;
    ptrdiff_t srcstride = _srcstride / sizeof(pixel);
    pixel *dst          = (pixel *)_dst;
    ptrdiff_t dststride = _dststride / sizeof(pixel);
    int16_t tmp_array[(MAX_PB_SIZE + QPEL_EXTRA) * MAX_PB_SIZE];
    int16_t *tmp = tmp_array;
    int shift = 14 + 1 - BIT_DEPTH;
    int log2Wd = denom + shift - 1;

    src   -= QPEL_EXTRA_BEFORE * srcstride;
    filter = ff_hevc_qpel_filters[mx - 1];
    for (y = 0; y < height + QPEL_EXTRA; y++) {
        for (x = 0; x < width; x++)
            tmp[x] = QPEL_FILTER(src, 1) >> (BIT_DEPTH - 8);
        src += srcstride;
        tmp += MAX_PB_SIZE;
    }

    tmp    = tmp_array + QPEL_EXTRA_BEFORE * MAX_PB_SIZE;
    filter = ff_hevc_qpel_filters[my - 1];

    ox0     = ox0 * (1 << (BIT_DEPTH - 8));
    ox1     = ox1 * (1 << (BIT_DEPTH - 8));
    for (y = 0; y < height; y++) {
        for (x = 0; x < width; x++)
            dst[x] = av_clip_pixel(((QPEL_FILTER(tmp, MAX_PB_SIZE) >> 6) * wx1 + src2[x] * wx0 +
                                    ((ox0 + ox1 + 1) << log2Wd)) >> (log2Wd + 1));
        tmp  += MAX_PB_SIZE;
        dst  += dststride;
        src2 += MAX_PB_SIZE;
    }
}

////////////////////////////////////////////////////////////////////////////////
//
////////////////////////////////////////////////////////////////////////////////
#define EPEL_FILTER(src, stride)                                               \
    (filter[0] * src[x - stride] +                                             \
     filter[1] * src[x]          +                                             \
     filter[2] * src[x + stride] +                                             \
     filter[3] * src[x + 2 * stride])

static void FUNC(put_hevc_epel_h)(int16_t *dst,
                                  uint8_t *_src, ptrdiff_t _srcstride,
                                  int height, intptr_t mx, intptr_t my, int width)
{
    int x, y;
    pixel *src = (pixel *)_src;
    ptrdiff_t srcstride  = _srcstride / sizeof(pixel);
    const int8_t *filter = ff_hevc_epel_filters[mx - 1];
    for (y = 0; y < height; y++) {
        for (x = 0; x < width; x++)
            dst[x] = EPEL_FILTER(src, 1) >> (BIT_DEPTH - 8);
        src += srcstride;
        dst += MAX_PB_SIZE;
    }
}

static void FUNC(put_hevc_epel_v)(int16_t *dst,
                                  uint8_t *_src, ptrdiff_t _srcstride,
                                  int height, intptr_t mx, intptr_t my, int width)
{
    int x, y;
    pixel *src = (pixel *)_src;
    ptrdiff_t srcstride = _srcstride / sizeof(pixel);
    const int8_t *filter = ff_hevc_epel_filters[my - 1];

    for (y = 0; y < height; y++) {
        for (x = 0; x < width; x++)
            dst[x] = EPEL_FILTER(src, srcstride) >> (BIT_DEPTH - 8);
        src += srcstride;
        dst += MAX_PB_SIZE;
    }
}

static void FUNC(put_hevc_epel_hv)(int16_t *dst,
                                   uint8_t *_src, ptrdiff_t _srcstride,
                                   int height, intptr_t mx, intptr_t my, int width)
{
    int x, y;
    pixel *src = (pixel *)_src;
    ptrdiff_t srcstride = _srcstride / sizeof(pixel);
    const int8_t *filter = ff_hevc_epel_filters[mx - 1];
    int16_t tmp_array[(MAX_PB_SIZE + EPEL_EXTRA) * MAX_PB_SIZE];
    int16_t *tmp = tmp_array;

    src -= EPEL_EXTRA_BEFORE * srcstride;

    for (y = 0; y < height + EPEL_EXTRA; y++) {
        for (x = 0; x < width; x++)
            tmp[x] = EPEL_FILTER(src, 1) >> (BIT_DEPTH - 8);
        src += srcstride;
        tmp += MAX_PB_SIZE;
    }

    tmp      = tmp_array + EPEL_EXTRA_BEFORE * MAX_PB_SIZE;
    filter = ff_hevc_epel_filters[my - 1];

    for (y = 0; y < height; y++) {
        for (x = 0; x < width; x++)
            dst[x] = EPEL_FILTER(tmp, MAX_PB_SIZE) >> 6;
        tmp += MAX_PB_SIZE;
        dst += MAX_PB_SIZE;
    }
}

static void FUNC(put_hevc_epel_uni_h)(uint8_t *_dst, ptrdiff_t _dststride, uint8_t *_src, ptrdiff_t _srcstride,
                                      int height, intptr_t mx, intptr_t my, int width)
{
    int x, y;
    pixel *src = (pixel *)_src;
    ptrdiff_t srcstride  = _srcstride / sizeof(pixel);
    pixel *dst          = (pixel *)_dst;
    ptrdiff_t dststride = _dststride / sizeof(pixel);
    const int8_t *filter = ff_hevc_epel_filters[mx - 1];
    int shift = 14 - BIT_DEPTH;
#if BIT_DEPTH < 14
    int offset = 1 << (shift - 1);
#else
    int offset = 0;
#endif

    for (y = 0; y < height; y++) {
        for (x = 0; x < width; x++)
            dst[x] = av_clip_pixel(((EPEL_FILTER(src, 1) >> (BIT_DEPTH - 8)) + offset) >> shift);
        src += srcstride;
        dst += dststride;
    }
}

static void FUNC(put_hevc_epel_bi_h)(uint8_t *_dst, ptrdiff_t _dststride, uint8_t *_src, ptrdiff_t _srcstride,
                                     int16_t *src2,
                                     int height, intptr_t mx, intptr_t my, int width)
{
    int x, y;
    pixel *src = (pixel *)_src;
    ptrdiff_t srcstride  = _srcstride / sizeof(pixel);
    pixel *dst          = (pixel *)_dst;
    ptrdiff_t dststride = _dststride / sizeof(pixel);
    const int8_t *filter = ff_hevc_epel_filters[mx - 1];
    int shift = 14 + 1 - BIT_DEPTH;
#if BIT_DEPTH < 14
    int offset = 1 << (shift - 1);
#else
    int offset = 0;
#endif

    for (y = 0; y < height; y++) {
        for (x = 0; x < width; x++) {
            dst[x] = av_clip_pixel(((EPEL_FILTER(src, 1) >> (BIT_DEPTH - 8)) + src2[x] + offset) >> shift);
        }
        dst  += dststride;
        src  += srcstride;
        src2 += MAX_PB_SIZE;
    }
}

static void FUNC(put_hevc_epel_uni_v)(uint8_t *_dst, ptrdiff_t _dststride, uint8_t *_src, ptrdiff_t _srcstride,
                                      int height, intptr_t mx, intptr_t my, int width)
{
    int x, y;
    pixel *src = (pixel *)_src;
    ptrdiff_t srcstride  = _srcstride / sizeof(pixel);
    pixel *dst          = (pixel *)_dst;
    ptrdiff_t dststride = _dststride / sizeof(pixel);
    const int8_t *filter = ff_hevc_epel_filters[my - 1];
    int shift = 14 - BIT_DEPTH;
#if BIT_DEPTH < 14
    int offset = 1 << (shift - 1);
#else
    int offset = 0;
#endif

    for (y = 0; y < height; y++) {
        for (x = 0; x < width; x++)
            dst[x] = av_clip_pixel(((EPEL_FILTER(src, srcstride) >> (BIT_DEPTH - 8)) + offset) >> shift);
        src += srcstride;
        dst += dststride;
    }
}

static void FUNC(put_hevc_epel_bi_v)(uint8_t *_dst, ptrdiff_t _dststride, uint8_t *_src, ptrdiff_t _srcstride,
                                     int16_t *src2,
                                     int height, intptr_t mx, intptr_t my, int width)
{
    int x, y;
    pixel *src = (pixel *)_src;
    ptrdiff_t srcstride  = _srcstride / sizeof(pixel);
    const int8_t *filter = ff_hevc_epel_filters[my - 1];
    pixel *dst          = (pixel *)_dst;
    ptrdiff_t dststride = _dststride / sizeof(pixel);
    int shift = 14 + 1 - BIT_DEPTH;
#if BIT_DEPTH < 14
    int offset = 1 << (shift - 1);
#else
    int offset = 0;
#endif

    for (y = 0; y < height; y++) {
        for (x = 0; x < width; x++)
            dst[x] = av_clip_pixel(((EPEL_FILTER(src, srcstride) >> (BIT_DEPTH - 8)) + src2[x] + offset) >> shift);
        dst  += dststride;
        src  += srcstride;
        src2 += MAX_PB_SIZE;
    }
}

static void FUNC(put_hevc_epel_uni_hv)(uint8_t *_dst, ptrdiff_t _dststride, uint8_t *_src, ptrdiff_t _srcstride,
                                       int height, intptr_t mx, intptr_t my, int width)
{
    int x, y;
    pixel *src = (pixel *)_src;
    ptrdiff_t srcstride = _srcstride / sizeof(pixel);
    pixel *dst          = (pixel *)_dst;
    ptrdiff_t dststride = _dststride / sizeof(pixel);
    const int8_t *filter = ff_hevc_epel_filters[mx - 1];
    int16_t tmp_array[(MAX_PB_SIZE + EPEL_EXTRA) * MAX_PB_SIZE];
    int16_t *tmp = tmp_array;
    int shift = 14 - BIT_DEPTH;
#if BIT_DEPTH < 14
    int offset = 1 << (shift - 1);
#else
    int offset = 0;
#endif

    src -= EPEL_EXTRA_BEFORE * srcstride;

    for (y = 0; y < height + EPEL_EXTRA; y++) {
        for (x = 0; x < width; x++)
            tmp[x] = EPEL_FILTER(src, 1) >> (BIT_DEPTH - 8);
        src += srcstride;
        tmp += MAX_PB_SIZE;
    }

    tmp      = tmp_array + EPEL_EXTRA_BEFORE * MAX_PB_SIZE;
    filter = ff_hevc_epel_filters[my - 1];

    for (y = 0; y < height; y++) {
        for (x = 0; x < width; x++)
            dst[x] = av_clip_pixel(((EPEL_FILTER(tmp, MAX_PB_SIZE) >> 6) + offset) >> shift);
        tmp += MAX_PB_SIZE;
        dst += dststride;
    }
}

static void FUNC(put_hevc_epel_bi_hv)(uint8_t *_dst, ptrdiff_t _dststride, uint8_t *_src, ptrdiff_t _srcstride,
                                      int16_t *src2,
                                      int height, intptr_t mx, intptr_t my, int width)
{
    int x, y;
    pixel *src = (pixel *)_src;
    ptrdiff_t srcstride = _srcstride / sizeof(pixel);
    pixel *dst          = (pixel *)_dst;
    ptrdiff_t dststride = _dststride / sizeof(pixel);
    const int8_t *filter = ff_hevc_epel_filters[mx - 1];
    int16_t tmp_array[(MAX_PB_SIZE + EPEL_EXTRA) * MAX_PB_SIZE];
    int16_t *tmp = tmp_array;
    int shift = 14 + 1 - BIT_DEPTH;
#if BIT_DEPTH < 14
    int offset = 1 << (shift - 1);
#else
    int offset = 0;
#endif

    src -= EPEL_EXTRA_BEFORE * srcstride;

    for (y = 0; y < height + EPEL_EXTRA; y++) {
        for (x = 0; x < width; x++)
            tmp[x] = EPEL_FILTER(src, 1) >> (BIT_DEPTH - 8);
        src += srcstride;
        tmp += MAX_PB_SIZE;
    }

    tmp      = tmp_array + EPEL_EXTRA_BEFORE * MAX_PB_SIZE;
    filter = ff_hevc_epel_filters[my - 1];

    for (y = 0; y < height; y++) {
        for (x = 0; x < width; x++)
            dst[x] = av_clip_pixel(((EPEL_FILTER(tmp, MAX_PB_SIZE) >> 6) + src2[x] + offset) >> shift);
        tmp  += MAX_PB_SIZE;
        dst  += dststride;
        src2 += MAX_PB_SIZE;
    }
}

static void FUNC(put_hevc_epel_uni_w_h)(uint8_t *_dst, ptrdiff_t _dststride, uint8_t *_src, ptrdiff_t _srcstride,
                                        int height, int denom, int wx, int ox, intptr_t mx, intptr_t my, int width)
{
    int x, y;
    pixel *src = (pixel *)_src;
    ptrdiff_t srcstride  = _srcstride / sizeof(pixel);
    pixel *dst          = (pixel *)_dst;
    ptrdiff_t dststride = _dststride / sizeof(pixel);
    const int8_t *filter = ff_hevc_epel_filters[mx - 1];
    int shift = denom + 14 - BIT_DEPTH;
#if BIT_DEPTH < 14
    int offset = 1 << (shift - 1);
#else
    int offset = 0;
#endif

    ox     = ox * (1 << (BIT_DEPTH - 8));
    for (y = 0; y < height; y++) {
        for (x = 0; x < width; x++) {
            dst[x] = av_clip_pixel((((EPEL_FILTER(src, 1) >> (BIT_DEPTH - 8)) * wx + offset) >> shift) + ox);
        }
        dst += dststride;
        src += srcstride;
    }
}

static void FUNC(put_hevc_epel_bi_w_h)(uint8_t *_dst, ptrdiff_t _dststride, uint8_t *_src, ptrdiff_t _srcstride,
                                       int16_t *src2,
                                       int height, int denom, int wx0, int wx1,
                                       int ox0, int ox1, intptr_t mx, intptr_t my, int width)
{
    int x, y;
    pixel *src = (pixel *)_src;
    ptrdiff_t srcstride  = _srcstride / sizeof(pixel);
    pixel *dst          = (pixel *)_dst;
    ptrdiff_t dststride = _dststride / sizeof(pixel);
    const int8_t *filter = ff_hevc_epel_filters[mx - 1];
    int shift = 14 + 1 - BIT_DEPTH;
    int log2Wd = denom + shift - 1;

    ox0     = ox0 * (1 << (BIT_DEPTH - 8));
    ox1     = ox1 * (1 << (BIT_DEPTH - 8));
    for (y = 0; y < height; y++) {
        for (x = 0; x < width; x++)
            dst[x] = av_clip_pixel(((EPEL_FILTER(src, 1) >> (BIT_DEPTH - 8)) * wx1 + src2[x] * wx0 +
                                    ((ox0 + ox1 + 1) << log2Wd)) >> (log2Wd + 1));
        src  += srcstride;
        dst  += dststride;
        src2 += MAX_PB_SIZE;
    }
}

static void FUNC(put_hevc_epel_uni_w_v)(uint8_t *_dst, ptrdiff_t _dststride, uint8_t *_src, ptrdiff_t _srcstride,
                                        int height, int denom, int wx, int ox, intptr_t mx, intptr_t my, int width)
{
    int x, y;
    pixel *src = (pixel *)_src;
    ptrdiff_t srcstride  = _srcstride / sizeof(pixel);
    pixel *dst          = (pixel *)_dst;
    ptrdiff_t dststride = _dststride / sizeof(pixel);
    const int8_t *filter = ff_hevc_epel_filters[my - 1];
    int shift = denom + 14 - BIT_DEPTH;
#if BIT_DEPTH < 14
    int offset = 1 << (shift - 1);
#else
    int offset = 0;
#endif

    ox     = ox * (1 << (BIT_DEPTH - 8));
    for (y = 0; y < height; y++) {
        for (x = 0; x < width; x++) {
            dst[x] = av_clip_pixel((((EPEL_FILTER(src, srcstride) >> (BIT_DEPTH - 8)) * wx + offset) >> shift) + ox);
        }
        dst += dststride;
        src += srcstride;
    }
}

static void FUNC(put_hevc_epel_bi_w_v)(uint8_t *_dst, ptrdiff_t _dststride, uint8_t *_src, ptrdiff_t _srcstride,
                                       int16_t *src2,
                                       int height, int denom, int wx0, int wx1,
                                       int ox0, int ox1, intptr_t mx, intptr_t my, int width)
{
    int x, y;
    pixel *src = (pixel *)_src;
    ptrdiff_t srcstride  = _srcstride / sizeof(pixel);
    const int8_t *filter = ff_hevc_epel_filters[my - 1];
    pixel *dst          = (pixel *)_dst;
    ptrdiff_t dststride = _dststride / sizeof(pixel);
    int shift = 14 + 1 - BIT_DEPTH;
    int log2Wd = denom + shift - 1;

    ox0     = ox0 * (1 << (BIT_DEPTH - 8));
    ox1     = ox1 * (1 << (BIT_DEPTH - 8));
    for (y = 0; y < height; y++) {
        for (x = 0; x < width; x++)
            dst[x] = av_clip_pixel(((EPEL_FILTER(src, srcstride) >> (BIT_DEPTH - 8)) * wx1 + src2[x] * wx0 +
                                    ((ox0 + ox1 + 1) << log2Wd)) >> (log2Wd + 1));
        src  += srcstride;
        dst  += dststride;
        src2 += MAX_PB_SIZE;
    }
}

static void FUNC(put_hevc_epel_uni_w_hv)(uint8_t *_dst, ptrdiff_t _dststride, uint8_t *_src, ptrdiff_t _srcstride,
                                         int height, int denom, int wx, int ox, intptr_t mx, intptr_t my, int width)
{
    int x, y;
    pixel *src = (pixel *)_src;
    ptrdiff_t srcstride = _srcstride / sizeof(pixel);
    pixel *dst          = (pixel *)_dst;
    ptrdiff_t dststride = _dststride / sizeof(pixel);
    const int8_t *filter = ff_hevc_epel_filters[mx - 1];
    int16_t tmp_array[(MAX_PB_SIZE + EPEL_EXTRA) * MAX_PB_SIZE];
    int16_t *tmp = tmp_array;
    int shift = denom + 14 - BIT_DEPTH;
#if BIT_DEPTH < 14
    int offset = 1 << (shift - 1);
#else
    int offset = 0;
#endif

    src -= EPEL_EXTRA_BEFORE * srcstride;

    for (y = 0; y < height + EPEL_EXTRA; y++) {
        for (x = 0; x < width; x++)
            tmp[x] = EPEL_FILTER(src, 1) >> (BIT_DEPTH - 8);
        src += srcstride;
        tmp += MAX_PB_SIZE;
    }

    tmp      = tmp_array + EPEL_EXTRA_BEFORE * MAX_PB_SIZE;
    filter = ff_hevc_epel_filters[my - 1];

    ox     = ox * (1 << (BIT_DEPTH - 8));
    for (y = 0; y < height; y++) {
        for (x = 0; x < width; x++)
            dst[x] = av_clip_pixel((((EPEL_FILTER(tmp, MAX_PB_SIZE) >> 6) * wx + offset) >> shift) + ox);
        tmp += MAX_PB_SIZE;
        dst += dststride;
    }
}

static void FUNC(put_hevc_epel_bi_w_hv)(uint8_t *_dst, ptrdiff_t _dststride, uint8_t *_src, ptrdiff_t _srcstride,
                                        int16_t *src2,
                                        int height, int denom, int wx0, int wx1,
                                        int ox0, int ox1, intptr_t mx, intptr_t my, int width)
{
    int x, y;
    pixel *src = (pixel *)_src;
    ptrdiff_t srcstride = _srcstride / sizeof(pixel);
    pixel *dst          = (pixel *)_dst;
    ptrdiff_t dststride = _dststride / sizeof(pixel);
    const int8_t *filter = ff_hevc_epel_filters[mx - 1];
    int16_t tmp_array[(MAX_PB_SIZE + EPEL_EXTRA) * MAX_PB_SIZE];
    int16_t *tmp = tmp_array;
    int shift = 14 + 1 - BIT_DEPTH;
    int log2Wd = denom + shift - 1;

    src -= EPEL_EXTRA_BEFORE * srcstride;

    for (y = 0; y < height + EPEL_EXTRA; y++) {
        for (x = 0; x < width; x++)
            tmp[x] = EPEL_FILTER(src, 1) >> (BIT_DEPTH - 8);
        src += srcstride;
        tmp += MAX_PB_SIZE;
    }

    tmp      = tmp_array + EPEL_EXTRA_BEFORE * MAX_PB_SIZE;
    filter = ff_hevc_epel_filters[my - 1];

    ox0     = ox0 * (1 << (BIT_DEPTH - 8));
    ox1     = ox1 * (1 << (BIT_DEPTH - 8));
    for (y = 0; y < height; y++) {
        for (x = 0; x < width; x++)
            dst[x] = av_clip_pixel(((EPEL_FILTER(tmp, MAX_PB_SIZE) >> 6) * wx1 + src2[x] * wx0 +
                                    ((ox0 + ox1 + 1) << log2Wd)) >> (log2Wd + 1));
        tmp  += MAX_PB_SIZE;
        dst  += dststride;
        src2 += MAX_PB_SIZE;
    }
}

// line zero
#define P3 pix[-4 * xstride]
#define P2 pix[-3 * xstride]
#define P1 pix[-2 * xstride]
#define P0 pix[-1 * xstride]
#define Q0 pix[0 * xstride]
#define Q1 pix[1 * xstride]
#define Q2 pix[2 * xstride]
#define Q3 pix[3 * xstride]

// line three. used only for deblocking decision
#define TP3 pix[-4 * xstride + 3 * ystride]
#define TP2 pix[-3 * xstride + 3 * ystride]
#define TP1 pix[-2 * xstride + 3 * ystride]
#define TP0 pix[-1 * xstride + 3 * ystride]
#define TQ0 pix[0  * xstride + 3 * ystride]
#define TQ1 pix[1  * xstride + 3 * ystride]
#define TQ2 pix[2  * xstride + 3 * ystride]
#define TQ3 pix[3  * xstride + 3 * ystride]

static void FUNC(hevc_loop_filter_luma)(uint8_t *_pix,
                                        ptrdiff_t _xstride, ptrdiff_t _ystride,
                                        int beta, int *_tc,
                                        uint8_t *_no_p, uint8_t *_no_q)
{
    int d, j;
    pixel *pix        = (pixel *)_pix;
    ptrdiff_t xstride = _xstride / sizeof(pixel);
    ptrdiff_t ystride = _ystride / sizeof(pixel);

    beta <<= BIT_DEPTH - 8;

    for (j = 0; j < 2; j++) {
        const int dp0  = abs(P2  - 2 * P1  + P0);
        const int dq0  = abs(Q2  - 2 * Q1  + Q0);
        const int dp3  = abs(TP2 - 2 * TP1 + TP0);
        const int dq3  = abs(TQ2 - 2 * TQ1 + TQ0);
        const int d0   = dp0 + dq0;
        const int d3   = dp3 + dq3;
        const int tc   = _tc[j]   << (BIT_DEPTH - 8);
        const int no_p = _no_p[j];
        const int no_q = _no_q[j];

        if (d0 + d3 >= beta) {
            pix += 4 * ystride;
            continue;
        } else {
            const int beta_3 = beta >> 3;
            const int beta_2 = beta >> 2;
            const int tc25   = ((tc * 5 + 1) >> 1);

            if (abs(P3  -  P0) + abs(Q3  -  Q0) < beta_3 && abs(P0  -  Q0) < tc25 &&
                abs(TP3 - TP0) + abs(TQ3 - TQ0) < beta_3 && abs(TP0 - TQ0) < tc25 &&
                                      (d0 << 1) < beta_2 &&      (d3 << 1) < beta_2) {
                // strong filtering
                const int tc2 = tc << 1;
                for (d = 0; d < 4; d++) {
                    const int p3 = P3;
                    const int p2 = P2;
                    const int p1 = P1;
                    const int p0 = P0;
                    const int q0 = Q0;
                    const int q1 = Q1;
                    const int q2 = Q2;
                    const int q3 = Q3;
                    if (!no_p) {
                        P0 = p0 + av_clip(((p2 + 2 * p1 + 2 * p0 + 2 * q0 + q1 + 4) >> 3) - p0, -tc2, tc2);
                        P1 = p1 + av_clip(((p2 + p1 + p0 + q0 + 2) >> 2) - p1, -tc2, tc2);
                        P2 = p2 + av_clip(((2 * p3 + 3 * p2 + p1 + p0 + q0 + 4) >> 3) - p2, -tc2, tc2);
                    }
                    if (!no_q) {
                        Q0 = q0 + av_clip(((p1 + 2 * p0 + 2 * q0 + 2 * q1 + q2 + 4) >> 3) - q0, -tc2, tc2);
                        Q1 = q1 + av_clip(((p0 + q0 + q1 + q2 + 2) >> 2) - q1, -tc2, tc2);
                        Q2 = q2 + av_clip(((2 * q3 + 3 * q2 + q1 + q0 + p0 + 4) >> 3) - q2, -tc2, tc2);
                    }
                    pix += ystride;
                }
            } else { // normal filtering
                int nd_p = 1;
                int nd_q = 1;
                const int tc_2 = tc >> 1;
                if (dp0 + dp3 < ((beta + (beta >> 1)) >> 3))
                    nd_p = 2;
                if (dq0 + dq3 < ((beta + (beta >> 1)) >> 3))
                    nd_q = 2;

                for (d = 0; d < 4; d++) {
                    const int p2 = P2;
                    const int p1 = P1;
                    const int p0 = P0;
                    const int q0 = Q0;
                    const int q1 = Q1;
                    const int q2 = Q2;
                    int delta0   = (9 * (q0 - p0) - 3 * (q1 - p1) + 8) >> 4;
                    if (abs(delta0) < 10 * tc) {
                        delta0 = av_clip(delta0, -tc, tc);
                        if (!no_p)
                            P0 = av_clip_pixel(p0 + delta0);
                        if (!no_q)
                            Q0 = av_clip_pixel(q0 - delta0);
                        if (!no_p && nd_p > 1) {
                            const int deltap1 = av_clip((((p2 + p0 + 1) >> 1) - p1 + delta0) >> 1, -tc_2, tc_2);
                            P1 = av_clip_pixel(p1 + deltap1);
                        }
                        if (!no_q && nd_q > 1) {
                            const int deltaq1 = av_clip((((q2 + q0 + 1) >> 1) - q1 - delta0) >> 1, -tc_2, tc_2);
                            Q1 = av_clip_pixel(q1 + deltaq1);
                        }
                    }
                    pix += ystride;
                }
            }
        }
    }
}

static void FUNC(hevc_loop_filter_chroma)(uint8_t *_pix, ptrdiff_t _xstride,
                                          ptrdiff_t _ystride, int *_tc,
                                          uint8_t *_no_p, uint8_t *_no_q)
{
    int d, j, no_p, no_q;
    pixel *pix        = (pixel *)_pix;
    ptrdiff_t xstride = _xstride / sizeof(pixel);
    ptrdiff_t ystride = _ystride / sizeof(pixel);

    for (j = 0; j < 2; j++) {
        const int tc = _tc[j] << (BIT_DEPTH - 8);
        if (tc <= 0) {
            pix += 4 * ystride;
            continue;
        }
        no_p = _no_p[j];
        no_q = _no_q[j];

        for (d = 0; d < 4; d++) {
            int delta0;
            const int p1 = P1;
            const int p0 = P0;
            const int q0 = Q0;
            const int q1 = Q1;
            delta0 = av_clip((((q0 - p0) * 4) + p1 - q1 + 4) >> 3, -tc, tc);
            if (!no_p)
                P0 = av_clip_pixel(p0 + delta0);
            if (!no_q)
                Q0 = av_clip_pixel(q0 - delta0);
            pix += ystride;
        }
    }
}

static void FUNC(hevc_h_loop_filter_chroma)(uint8_t *pix, ptrdiff_t stride,
                                            int32_t *tc, uint8_t *no_p,
                                            uint8_t *no_q)
{
    FUNC(hevc_loop_filter_chroma)(pix, stride, sizeof(pixel), tc, no_p, no_q);
}

static void FUNC(hevc_v_loop_filter_chroma)(uint8_t *pix, ptrdiff_t stride,
                                            int32_t *tc, uint8_t *no_p,
                                            uint8_t *no_q)
{
    FUNC(hevc_loop_filter_chroma)(pix, sizeof(pixel), stride, tc, no_p, no_q);
}

static void FUNC(hevc_h_loop_filter_luma)(uint8_t *pix, ptrdiff_t stride,
                                          int beta, int32_t *tc, uint8_t *no_p,
                                          uint8_t *no_q)
{
    FUNC(hevc_loop_filter_luma)(pix, stride, sizeof(pixel),
                                beta, tc, no_p, no_q);
}

static void FUNC(hevc_v_loop_filter_luma)(uint8_t *pix, ptrdiff_t stride,
                                          int beta, int32_t *tc, uint8_t *no_p,
                                          uint8_t *no_q)
{
    FUNC(hevc_loop_filter_luma)(pix, sizeof(pixel), stride,
                                beta, tc, no_p, no_q);
}

#undef P3
#undef P2
#undef P1
#undef P0
#undef Q0
#undef Q1
#undef Q2
#undef Q3

#undef TP3
#undef TP2
#undef TP1
#undef TP0
#undef TQ0
#undef TQ1
#undef TQ2
#undef TQ3<|MERGE_RESOLUTION|>--- conflicted
+++ resolved
@@ -170,7 +170,6 @@
 
 #undef TR_4x4_LUMA
 
-<<<<<<< HEAD
 #define TR_4(dst, src, dstep, sstep, assign, end)                 \
     do {                                                          \
         const int e0 = 64 * src[0 * sstep] + 64 * src[2 * sstep]; \
@@ -182,23 +181,6 @@
         assign(dst[1 * dstep], e1 + o1);                          \
         assign(dst[2 * dstep], e1 - o1);                          \
         assign(dst[3 * dstep], e0 - o0);                          \
-=======
-#define TR_4(dst, src, dstep, sstep, assign, end)                       \
-    do {                                                                \
-        const int e0 = transform[8 * 0][0] * src[0 * sstep] +           \
-                       transform[8 * 2][0] * src[2 * sstep];            \
-        const int e1 = transform[8 * 0][1] * src[0 * sstep] +           \
-                       transform[8 * 2][1] * src[2 * sstep];            \
-        const int o0 = transform[8 * 1][0] * src[1 * sstep] +           \
-                       transform[8 * 3][0] * src[3 * sstep];            \
-        const int o1 = transform[8 * 1][1] * src[1 * sstep] +           \
-                       transform[8 * 3][1] * src[3 * sstep];            \
-                                                                        \
-        assign(dst[0 * dstep], e0 + o0);                                \
-        assign(dst[1 * dstep], e1 + o1);                                \
-        assign(dst[2 * dstep], e1 - o1);                                \
-        assign(dst[3 * dstep], e0 - o0);                                \
->>>>>>> cc16da75
     } while (0)
 
 #define TR_8(dst, src, dstep, sstep, assign, end)                 \
@@ -241,11 +223,7 @@
         for (i = 0; i < 16; i++)                                  \
             for (j = 1; j < end; j += 2)                          \
                 o_32[i] += transform[j][i] * src[j * sstep];      \
-<<<<<<< HEAD
-        TR_16(e_32, src, 1, 2 * sstep, SET, end/2);               \
-=======
         TR_16(e_32, src, 1, 2 * sstep, SET, end / 2);             \
->>>>>>> cc16da75
                                                                   \
         for (i = 0; i < 16; i++) {                                \
             assign(dst[i * dstep], e_32[i] + o_32[i]);            \
@@ -254,37 +232,22 @@
     } while (0)
 
 #define IDCT_VAR4(H)                                              \
-<<<<<<< HEAD
-    int      limit2   = FFMIN(col_limit + 4, H)
-#define IDCT_VAR8(H)                                              \
-        int      limit   = FFMIN(col_limit, H);                   \
-        int      limit2  = FFMIN(col_limit + 4, H)
-=======
     int limit2 = FFMIN(col_limit + 4, H)
 #define IDCT_VAR8(H)                                              \
     int limit  = FFMIN(col_limit, H);                             \
     int limit2 = FFMIN(col_limit + 4, H)
->>>>>>> cc16da75
 #define IDCT_VAR16(H)   IDCT_VAR8(H)
 #define IDCT_VAR32(H)   IDCT_VAR8(H)
 
 #define IDCT(H)                                                   \
 static void FUNC(idct_ ## H ## x ## H )(int16_t *coeffs,          \
-<<<<<<< HEAD
-                                        int col_limit) {          \
-=======
                                         int col_limit)            \
 {                                                                 \
->>>>>>> cc16da75
     int i;                                                        \
     int      shift = 7;                                           \
     int      add   = 1 << (shift - 1);                            \
     int16_t *src   = coeffs;                                      \
-<<<<<<< HEAD
-    IDCT_VAR ##H(H);                                              \
-=======
     IDCT_VAR ## H(H);                                             \
->>>>>>> cc16da75
                                                                   \
     for (i = 0; i < H; i++) {                                     \
         TR_ ## H(src, src, H, H, SCALE, limit2);                  \
