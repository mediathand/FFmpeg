/*
 * Monkey's Audio APE demuxer
 * Copyright (c) 2007 Benjamin Zores <ben@geexbox.org>
 *  based upon libdemac from Dave Chapman.
 *
 * This file is part of FFmpeg.
 *
 * FFmpeg is free software; you can redistribute it and/or
 * modify it under the terms of the GNU Lesser General Public
 * License as published by the Free Software Foundation; either
 * version 2.1 of the License, or (at your option) any later version.
 *
 * FFmpeg is distributed in the hope that it will be useful,
 * but WITHOUT ANY WARRANTY; without even the implied warranty of
 * MERCHANTABILITY or FITNESS FOR A PARTICULAR PURPOSE.  See the GNU
 * Lesser General Public License for more details.
 *
 * You should have received a copy of the GNU Lesser General Public
 * License along with FFmpeg; if not, write to the Free Software
 * Foundation, Inc., 51 Franklin Street, Fifth Floor, Boston, MA 02110-1301 USA
 */

#include <stdio.h>

#include "libavutil/intreadwrite.h"
#include "avformat.h"
#include "internal.h"
#include "apetag.h"

/* The earliest and latest file formats supported by this library */
#define APE_MIN_VERSION 3800
#define APE_MAX_VERSION 3990

#define MAC_FORMAT_FLAG_8_BIT                 1 // is 8-bit [OBSOLETE]
#define MAC_FORMAT_FLAG_CRC                   2 // uses the new CRC32 error detection [OBSOLETE]
#define MAC_FORMAT_FLAG_HAS_PEAK_LEVEL        4 // uint32 nPeakLevel after the header [OBSOLETE]
#define MAC_FORMAT_FLAG_24_BIT                8 // is 24-bit [OBSOLETE]
#define MAC_FORMAT_FLAG_HAS_SEEK_ELEMENTS    16 // has the number of seek elements after the peak level
#define MAC_FORMAT_FLAG_CREATE_WAV_HEADER    32 // create the wave header on decompression (not stored)

#define APE_EXTRADATA_SIZE 6

typedef struct {
    int64_t pos;
    int nblocks;
    int size;
    int skip;
    int64_t pts;
} APEFrame;

typedef struct {
    /* Derived fields */
    uint32_t junklength;
    uint32_t firstframe;
    uint32_t totalsamples;
    int currentframe;
    APEFrame *frames;

    /* Info from Descriptor Block */
    char magic[4];
    int16_t fileversion;
    int16_t padding1;
    uint32_t descriptorlength;
    uint32_t headerlength;
    uint32_t seektablelength;
    uint32_t wavheaderlength;
    uint32_t audiodatalength;
    uint32_t audiodatalength_high;
    uint32_t wavtaillength;
    uint8_t md5[16];

    /* Info from Header Block */
    uint16_t compressiontype;
    uint16_t formatflags;
    uint32_t blocksperframe;
    uint32_t finalframeblocks;
    uint32_t totalframes;
    uint16_t bps;
    uint16_t channels;
    uint32_t samplerate;

    /* Seektable */
    uint32_t *seektable;
    uint8_t  *bittable;
} APEContext;

static int ape_probe(AVProbeData * p)
{
    if (p->buf[0] == 'M' && p->buf[1] == 'A' && p->buf[2] == 'C' && p->buf[3] == ' ')
        return AVPROBE_SCORE_MAX;

    return 0;
}

static void ape_dumpinfo(AVFormatContext * s, APEContext * ape_ctx)
{
#ifdef DEBUG
    int i;

    av_log(s, AV_LOG_DEBUG, "Descriptor Block:\n\n");
    av_log(s, AV_LOG_DEBUG, "magic                = \"%c%c%c%c\"\n", ape_ctx->magic[0], ape_ctx->magic[1], ape_ctx->magic[2], ape_ctx->magic[3]);
    av_log(s, AV_LOG_DEBUG, "fileversion          = %"PRId16"\n", ape_ctx->fileversion);
    av_log(s, AV_LOG_DEBUG, "descriptorlength     = %"PRIu32"\n", ape_ctx->descriptorlength);
    av_log(s, AV_LOG_DEBUG, "headerlength         = %"PRIu32"\n", ape_ctx->headerlength);
    av_log(s, AV_LOG_DEBUG, "seektablelength      = %"PRIu32"\n", ape_ctx->seektablelength);
    av_log(s, AV_LOG_DEBUG, "wavheaderlength      = %"PRIu32"\n", ape_ctx->wavheaderlength);
    av_log(s, AV_LOG_DEBUG, "audiodatalength      = %"PRIu32"\n", ape_ctx->audiodatalength);
    av_log(s, AV_LOG_DEBUG, "audiodatalength_high = %"PRIu32"\n", ape_ctx->audiodatalength_high);
    av_log(s, AV_LOG_DEBUG, "wavtaillength        = %"PRIu32"\n", ape_ctx->wavtaillength);
    av_log(s, AV_LOG_DEBUG, "md5                  = ");
    for (i = 0; i < 16; i++)
         av_log(s, AV_LOG_DEBUG, "%02x", ape_ctx->md5[i]);
    av_log(s, AV_LOG_DEBUG, "\n");

    av_log(s, AV_LOG_DEBUG, "\nHeader Block:\n\n");

    av_log(s, AV_LOG_DEBUG, "compressiontype      = %"PRIu16"\n", ape_ctx->compressiontype);
    av_log(s, AV_LOG_DEBUG, "formatflags          = %"PRIu16"\n", ape_ctx->formatflags);
    av_log(s, AV_LOG_DEBUG, "blocksperframe       = %"PRIu32"\n", ape_ctx->blocksperframe);
    av_log(s, AV_LOG_DEBUG, "finalframeblocks     = %"PRIu32"\n", ape_ctx->finalframeblocks);
    av_log(s, AV_LOG_DEBUG, "totalframes          = %"PRIu32"\n", ape_ctx->totalframes);
    av_log(s, AV_LOG_DEBUG, "bps                  = %"PRIu16"\n", ape_ctx->bps);
    av_log(s, AV_LOG_DEBUG, "channels             = %"PRIu16"\n", ape_ctx->channels);
    av_log(s, AV_LOG_DEBUG, "samplerate           = %"PRIu32"\n", ape_ctx->samplerate);

    av_log(s, AV_LOG_DEBUG, "\nSeektable\n\n");
    if ((ape_ctx->seektablelength / sizeof(uint32_t)) != ape_ctx->totalframes) {
        av_log(s, AV_LOG_DEBUG, "No seektable\n");
    } else {
        for (i = 0; i < ape_ctx->seektablelength / sizeof(uint32_t); i++) {
            if (i < ape_ctx->totalframes - 1) {
                av_log(s, AV_LOG_DEBUG, "%8d   %"PRIu32" (%"PRIu32" bytes)",
                       i, ape_ctx->seektable[i],
                       ape_ctx->seektable[i + 1] - ape_ctx->seektable[i]);
                if (s->bittable)
                    av_log(s, AV_LOG_DEBUG, " + %2d bits\n",
                           ape_ctx->bittable[i]);
                av_log(s, AV_LOG_DEBUG, "\n");
            } else {
                av_log(s, AV_LOG_DEBUG, "%8d   %"PRIu32"\n", i, ape_ctx->seektable[i]);
            }
        }
    }

    av_log(s, AV_LOG_DEBUG, "\nFrames\n\n");
    for (i = 0; i < ape_ctx->totalframes; i++)
        av_log(s, AV_LOG_DEBUG, "%8d   %8"PRId64" %8d (%d samples)\n", i,
               ape_ctx->frames[i].pos, ape_ctx->frames[i].size,
               ape_ctx->frames[i].nblocks);

    av_log(s, AV_LOG_DEBUG, "\nCalculated information:\n\n");
    av_log(s, AV_LOG_DEBUG, "junklength           = %"PRIu32"\n", ape_ctx->junklength);
    av_log(s, AV_LOG_DEBUG, "firstframe           = %"PRIu32"\n", ape_ctx->firstframe);
    av_log(s, AV_LOG_DEBUG, "totalsamples         = %"PRIu32"\n", ape_ctx->totalsamples);
#endif
}

static int ape_read_header(AVFormatContext * s)
{
    AVIOContext *pb = s->pb;
    APEContext *ape = s->priv_data;
    AVStream *st;
    uint32_t tag;
    int i;
    int total_blocks, final_size = 0;
    int64_t pts, file_size;

    /* Skip any leading junk such as id3v2 tags */
    ape->junklength = avio_tell(pb);

    tag = avio_rl32(pb);
    if (tag != MKTAG('M', 'A', 'C', ' '))
        return AVERROR_INVALIDDATA;

    ape->fileversion = avio_rl16(pb);

    if (ape->fileversion < APE_MIN_VERSION || ape->fileversion > APE_MAX_VERSION) {
        av_log(s, AV_LOG_ERROR, "Unsupported file version - %d.%02d\n",
               ape->fileversion / 1000, (ape->fileversion % 1000) / 10);
        return AVERROR_PATCHWELCOME;
    }

    if (ape->fileversion >= 3980) {
        ape->padding1             = avio_rl16(pb);
        ape->descriptorlength     = avio_rl32(pb);
        ape->headerlength         = avio_rl32(pb);
        ape->seektablelength      = avio_rl32(pb);
        ape->wavheaderlength      = avio_rl32(pb);
        ape->audiodatalength      = avio_rl32(pb);
        ape->audiodatalength_high = avio_rl32(pb);
        ape->wavtaillength        = avio_rl32(pb);
        avio_read(pb, ape->md5, 16);

        /* Skip any unknown bytes at the end of the descriptor.
           This is for future compatibility */
        if (ape->descriptorlength > 52)
            avio_skip(pb, ape->descriptorlength - 52);

        /* Read header data */
        ape->compressiontype      = avio_rl16(pb);
        ape->formatflags          = avio_rl16(pb);
        ape->blocksperframe       = avio_rl32(pb);
        ape->finalframeblocks     = avio_rl32(pb);
        ape->totalframes          = avio_rl32(pb);
        ape->bps                  = avio_rl16(pb);
        ape->channels             = avio_rl16(pb);
        ape->samplerate           = avio_rl32(pb);
    } else {
        ape->descriptorlength = 0;
        ape->headerlength = 32;

        ape->compressiontype      = avio_rl16(pb);
        ape->formatflags          = avio_rl16(pb);
        ape->channels             = avio_rl16(pb);
        ape->samplerate           = avio_rl32(pb);
        ape->wavheaderlength      = avio_rl32(pb);
        ape->wavtaillength        = avio_rl32(pb);
        ape->totalframes          = avio_rl32(pb);
        ape->finalframeblocks     = avio_rl32(pb);

        if (ape->formatflags & MAC_FORMAT_FLAG_HAS_PEAK_LEVEL) {
            avio_skip(pb, 4); /* Skip the peak level */
            ape->headerlength += 4;
        }

        if (ape->formatflags & MAC_FORMAT_FLAG_HAS_SEEK_ELEMENTS) {
            ape->seektablelength = avio_rl32(pb);
            ape->headerlength += 4;
            ape->seektablelength *= sizeof(int32_t);
        } else
            ape->seektablelength = ape->totalframes * sizeof(int32_t);

        if (ape->formatflags & MAC_FORMAT_FLAG_8_BIT)
            ape->bps = 8;
        else if (ape->formatflags & MAC_FORMAT_FLAG_24_BIT)
            ape->bps = 24;
        else
            ape->bps = 16;

        if (ape->fileversion >= 3950)
            ape->blocksperframe = 73728 * 4;
        else if (ape->fileversion >= 3900 || (ape->fileversion >= 3800  && ape->compressiontype >= 4000))
            ape->blocksperframe = 73728;
        else
            ape->blocksperframe = 9216;

        /* Skip any stored wav header */
        if (!(ape->formatflags & MAC_FORMAT_FLAG_CREATE_WAV_HEADER))
            avio_skip(pb, ape->wavheaderlength);
    }

    if(!ape->totalframes){
        av_log(s, AV_LOG_ERROR, "No frames in the file!\n");
        return AVERROR(EINVAL);
    }
    if(ape->totalframes > UINT_MAX / sizeof(APEFrame)){
        av_log(s, AV_LOG_ERROR, "Too many frames: %"PRIu32"\n",
               ape->totalframes);
        return AVERROR_INVALIDDATA;
    }
    if (ape->seektablelength && (ape->seektablelength / sizeof(*ape->seektable)) < ape->totalframes) {
        av_log(s, AV_LOG_ERROR,
               "Number of seek entries is less than number of frames: %zu vs. %"PRIu32"\n",
               ape->seektablelength / sizeof(*ape->seektable), ape->totalframes);
        return AVERROR_INVALIDDATA;
    }
    ape->frames       = av_malloc(ape->totalframes * sizeof(APEFrame));
    if(!ape->frames)
        return AVERROR(ENOMEM);
    ape->firstframe   = ape->junklength + ape->descriptorlength + ape->headerlength + ape->seektablelength + ape->wavheaderlength;
    if (ape->fileversion < 3810)
        ape->firstframe += ape->totalframes;
    ape->currentframe = 0;


    ape->totalsamples = ape->finalframeblocks;
    if (ape->totalframes > 1)
        ape->totalsamples += ape->blocksperframe * (ape->totalframes - 1);

    if (ape->seektablelength > 0) {
        ape->seektable = av_malloc(ape->seektablelength);
        if (!ape->seektable)
            return AVERROR(ENOMEM);
        for (i = 0; i < ape->seektablelength / sizeof(uint32_t); i++)
            ape->seektable[i] = avio_rl32(pb);
<<<<<<< HEAD
    }else{
        av_log(s, AV_LOG_ERROR, "Missing seektable\n");
        return AVERROR_INVALIDDATA;
=======
        if (ape->fileversion < 3810) {
            ape->bittable = av_malloc(ape->totalframes);
            if (!ape->bittable)
                return AVERROR(ENOMEM);
            for (i = 0; i < ape->totalframes; i++)
                ape->bittable[i] = avio_r8(pb);
        }
>>>>>>> 613a37ec
    }

    ape->frames[0].pos     = ape->firstframe;
    ape->frames[0].nblocks = ape->blocksperframe;
    ape->frames[0].skip    = 0;
    for (i = 1; i < ape->totalframes; i++) {
        ape->frames[i].pos      = ape->seektable[i] + ape->junklength;
        ape->frames[i].nblocks  = ape->blocksperframe;
        ape->frames[i - 1].size = ape->frames[i].pos - ape->frames[i - 1].pos;
        ape->frames[i].skip     = (ape->frames[i].pos - ape->frames[0].pos) & 3;
    }
    ape->frames[ape->totalframes - 1].nblocks = ape->finalframeblocks;
    /* calculate final packet size from total file size, if available */
    file_size = avio_size(pb);
    if (file_size > 0) {
        final_size = file_size - ape->frames[ape->totalframes - 1].pos -
                     ape->wavtaillength;
        final_size -= final_size & 3;
    }
    if (file_size <= 0 || final_size <= 0)
        final_size = ape->finalframeblocks * 8;
    ape->frames[ape->totalframes - 1].size = final_size;

    for (i = 0; i < ape->totalframes; i++) {
        if(ape->frames[i].skip){
            ape->frames[i].pos  -= ape->frames[i].skip;
            ape->frames[i].size += ape->frames[i].skip;
        }
        ape->frames[i].size = (ape->frames[i].size + 3) & ~3;
    }
    if (ape->fileversion < 3810) {
        for (i = 0; i < ape->totalframes; i++) {
            if (i < ape->totalframes - 1 && ape->bittable[i + 1])
                ape->frames[i].size += 4;
            ape->frames[i].skip <<= 3;
            ape->frames[i].skip  += ape->bittable[i];
        }
    }

    ape_dumpinfo(s, ape);

    av_log(s, AV_LOG_DEBUG, "Decoding file - v%d.%02d, compression level %"PRIu16"\n",
           ape->fileversion / 1000, (ape->fileversion % 1000) / 10,
           ape->compressiontype);

    /* now we are ready: build format streams */
    st = avformat_new_stream(s, NULL);
    if (!st)
        return AVERROR(ENOMEM);

    total_blocks = (ape->totalframes == 0) ? 0 : ((ape->totalframes - 1) * ape->blocksperframe) + ape->finalframeblocks;

    st->codec->codec_type      = AVMEDIA_TYPE_AUDIO;
    st->codec->codec_id        = AV_CODEC_ID_APE;
    st->codec->codec_tag       = MKTAG('A', 'P', 'E', ' ');
    st->codec->channels        = ape->channels;
    st->codec->sample_rate     = ape->samplerate;
    st->codec->bits_per_coded_sample = ape->bps;

    st->nb_frames = ape->totalframes;
    st->start_time = 0;
    st->duration  = total_blocks;
    avpriv_set_pts_info(st, 64, 1, ape->samplerate);

    st->codec->extradata = av_malloc(APE_EXTRADATA_SIZE);
    st->codec->extradata_size = APE_EXTRADATA_SIZE;
    AV_WL16(st->codec->extradata + 0, ape->fileversion);
    AV_WL16(st->codec->extradata + 2, ape->compressiontype);
    AV_WL16(st->codec->extradata + 4, ape->formatflags);

    pts = 0;
    for (i = 0; i < ape->totalframes; i++) {
        ape->frames[i].pts = pts;
        av_add_index_entry(st, ape->frames[i].pos, ape->frames[i].pts, 0, 0, AVINDEX_KEYFRAME);
        pts += ape->blocksperframe;
    }

    /* try to read APE tags */
    if (pb->seekable) {
        ff_ape_parse_tag(s);
        avio_seek(pb, 0, SEEK_SET);
    }

    return 0;
}

static int ape_read_packet(AVFormatContext * s, AVPacket * pkt)
{
    int ret;
    int nblocks;
    APEContext *ape = s->priv_data;
    uint32_t extra_size = 8;

    if (url_feof(s->pb))
        return AVERROR_EOF;
    if (ape->currentframe >= ape->totalframes)
        return AVERROR_EOF;

    if (avio_seek(s->pb, ape->frames[ape->currentframe].pos, SEEK_SET) < 0)
        return AVERROR(EIO);

    /* Calculate how many blocks there are in this frame */
    if (ape->currentframe == (ape->totalframes - 1))
        nblocks = ape->finalframeblocks;
    else
        nblocks = ape->blocksperframe;

    if (ape->frames[ape->currentframe].size <= 0 ||
        ape->frames[ape->currentframe].size > INT_MAX - extra_size) {
        av_log(s, AV_LOG_ERROR, "invalid packet size: %d\n",
               ape->frames[ape->currentframe].size);
        ape->currentframe++;
        return AVERROR(EIO);
    }

    if (av_new_packet(pkt,  ape->frames[ape->currentframe].size + extra_size) < 0)
        return AVERROR(ENOMEM);

    AV_WL32(pkt->data    , nblocks);
    AV_WL32(pkt->data + 4, ape->frames[ape->currentframe].skip);
    ret = avio_read(s->pb, pkt->data + extra_size, ape->frames[ape->currentframe].size);

    pkt->pts = ape->frames[ape->currentframe].pts;
    pkt->stream_index = 0;

    /* note: we need to modify the packet size here to handle the last
       packet */
    pkt->size = ret + extra_size;

    ape->currentframe++;

    return 0;
}

static int ape_read_close(AVFormatContext * s)
{
    APEContext *ape = s->priv_data;

    av_freep(&ape->frames);
    av_freep(&ape->seektable);
    av_freep(&ape->bittable);
    return 0;
}

static int ape_read_seek(AVFormatContext *s, int stream_index, int64_t timestamp, int flags)
{
    AVStream *st = s->streams[stream_index];
    APEContext *ape = s->priv_data;
    int index = av_index_search_timestamp(st, timestamp, flags);

    if (index < 0)
        return -1;

    if (avio_seek(s->pb, st->index_entries[index].pos, SEEK_SET) < 0)
        return -1;
    ape->currentframe = index;
    return 0;
}

AVInputFormat ff_ape_demuxer = {
    .name           = "ape",
    .long_name      = NULL_IF_CONFIG_SMALL("Monkey's Audio"),
    .priv_data_size = sizeof(APEContext),
    .read_probe     = ape_probe,
    .read_header    = ape_read_header,
    .read_packet    = ape_read_packet,
    .read_close     = ape_read_close,
    .read_seek      = ape_read_seek,
    .extensions     = "ape,apl,mac",
};<|MERGE_RESOLUTION|>--- conflicted
+++ resolved
@@ -283,11 +283,6 @@
             return AVERROR(ENOMEM);
         for (i = 0; i < ape->seektablelength / sizeof(uint32_t); i++)
             ape->seektable[i] = avio_rl32(pb);
-<<<<<<< HEAD
-    }else{
-        av_log(s, AV_LOG_ERROR, "Missing seektable\n");
-        return AVERROR_INVALIDDATA;
-=======
         if (ape->fileversion < 3810) {
             ape->bittable = av_malloc(ape->totalframes);
             if (!ape->bittable)
@@ -295,7 +290,9 @@
             for (i = 0; i < ape->totalframes; i++)
                 ape->bittable[i] = avio_r8(pb);
         }
->>>>>>> 613a37ec
+    }else{
+        av_log(s, AV_LOG_ERROR, "Missing seektable\n");
+        return AVERROR_INVALIDDATA;
     }
 
     ape->frames[0].pos     = ape->firstframe;
