/*
 * Multipart JPEG format
 * Copyright (c) 2000, 2001, 2002, 2003 Fabrice Bellard
 *
 * This file is part of FFmpeg.
 *
 * FFmpeg is free software; you can redistribute it and/or
 * modify it under the terms of the GNU Lesser General Public
 * License as published by the Free Software Foundation; either
 * version 2.1 of the License, or (at your option) any later version.
 *
 * FFmpeg is distributed in the hope that it will be useful,
 * but WITHOUT ANY WARRANTY; without even the implied warranty of
 * MERCHANTABILITY or FITNESS FOR A PARTICULAR PURPOSE.  See the GNU
 * Lesser General Public License for more details.
 *
 * You should have received a copy of the GNU Lesser General Public
 * License along with FFmpeg; if not, write to the Free Software
 * Foundation, Inc., 51 Franklin Street, Fifth Floor, Boston, MA 02110-1301 USA
 */
#include "libavutil/opt.h"
#include "avformat.h"

/* Multipart JPEG */

#define BOUNDARY_TAG "ffserver"

typedef struct MPJPEGContext {
    AVClass *class;
    char *boundary_tag;
} MPJPEGContext;

static int mpjpeg_write_header(AVFormatContext *s)
{
    MPJPEGContext *mpj = s->priv_data;
    avio_printf(s->pb, "--%s\r\n", mpj->boundary_tag);
    avio_flush(s->pb);
    return 0;
}

static int mpjpeg_write_packet(AVFormatContext *s, AVPacket *pkt)
{
<<<<<<< HEAD
    MPJPEGContext *mpj = s->priv_data;
    avio_printf(s->pb, "Content-type: image/jpeg\r\n");
    avio_printf(s->pb, "Content-length: %d\r\n\r\n", pkt->size);
=======
    avio_printf(s->pb,
                "Content-length: %i\n"
                "Content-type: image/jpeg\n\n",
                pkt->size);
>>>>>>> 161a301d
    avio_write(s->pb, pkt->data, pkt->size);

    avio_printf(s->pb, "\r\n--%s\r\n", mpj->boundary_tag);
    return 0;
}

static int mpjpeg_write_trailer(AVFormatContext *s)
{
    return 0;
}

static const AVOption options[] = {
    { "boundary_tag",    "Boundary tag", offsetof(MPJPEGContext, boundary_tag),   AV_OPT_TYPE_STRING, {.str = BOUNDARY_TAG}, .flags = AV_OPT_FLAG_ENCODING_PARAM },
    { NULL },
};

static const AVClass mpjpeg_muxer_class = {
    .class_name = "mpjpeg_muxer",
    .item_name  = av_default_item_name,
    .option     = options,
    .version    = LIBAVUTIL_VERSION_INT,
};

AVOutputFormat ff_mpjpeg_muxer = {
    .name              = "mpjpeg",
    .long_name         = NULL_IF_CONFIG_SMALL("MIME multipart JPEG"),
    .mime_type         = "multipart/x-mixed-replace;boundary=" BOUNDARY_TAG,
    .extensions        = "mjpg",
    .priv_data_size    = sizeof(MPJPEGContext),
    .audio_codec       = AV_CODEC_ID_NONE,
    .video_codec       = AV_CODEC_ID_MJPEG,
    .write_header      = mpjpeg_write_header,
    .write_packet      = mpjpeg_write_packet,
    .write_trailer     = mpjpeg_write_trailer,
    .flags             = AVFMT_NOTIMESTAMPS,
    .priv_class        = &mpjpeg_muxer_class,
};<|MERGE_RESOLUTION|>--- conflicted
+++ resolved
@@ -40,16 +40,10 @@
 
 static int mpjpeg_write_packet(AVFormatContext *s, AVPacket *pkt)
 {
-<<<<<<< HEAD
     MPJPEGContext *mpj = s->priv_data;
     avio_printf(s->pb, "Content-type: image/jpeg\r\n");
-    avio_printf(s->pb, "Content-length: %d\r\n\r\n", pkt->size);
-=======
-    avio_printf(s->pb,
-                "Content-length: %i\n"
-                "Content-type: image/jpeg\n\n",
+    avio_printf(s->pb, "Content-length: %d\r\n\r\n",
                 pkt->size);
->>>>>>> 161a301d
     avio_write(s->pb, pkt->data, pkt->size);
 
     avio_printf(s->pb, "\r\n--%s\r\n", mpj->boundary_tag);
