--- conflicted
+++ resolved
@@ -49,7 +49,6 @@
  * the public API and may change, break or disappear at any time.
  */
 
-<<<<<<< HEAD
 #ifndef FF_API_OLD_AVIO
 #define FF_API_OLD_AVIO                (LIBAVFORMAT_VERSION_MAJOR < 55)
 #endif
@@ -77,7 +76,4 @@
 #ifndef FF_API_R_FRAME_RATE
 #define FF_API_R_FRAME_RATE            1
 #endif
-
-=======
->>>>>>> 85a5bc05
 #endif /* AVFORMAT_VERSION_H */