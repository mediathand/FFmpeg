--- conflicted
+++ resolved
@@ -998,7 +998,6 @@
     int64_t pts, last_IP_pts;
     StreamContext *stc;
     uint8_t header_idx;
-    int ret;
 
     size = decode_frame_header(nut, &pts, &stream_id, &header_idx, frame_code);
     if (size < 0)
@@ -1020,14 +1019,9 @@
         return 1;
     }
 
-<<<<<<< HEAD
-    if (av_new_packet(pkt, size + nut->header_len[header_idx]) < 0)
-        return AVERROR(ENOMEM);
-=======
     ret = av_new_packet(pkt, size + nut->header_len[header_idx]);
     if (ret < 0)
         return ret;
->>>>>>> af7ca6ea
     memcpy(pkt->data, nut->header[header_idx], nut->header_len[header_idx]);
     pkt->pos = avio_tell(bc); // FIXME
     if (stc->last_flags & FLAG_SM_DATA) {
