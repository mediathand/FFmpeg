--- conflicted
+++ resolved
@@ -1,11 +1,7 @@
 /*
-<<<<<<< HEAD
- * This file is part of FFmpeg.
-=======
  * Copyright (c) 2013-2017 Andreas Unterweger
  *
- * This file is part of Libav.
->>>>>>> b200a2c8
+ * This file is part of FFmpeg.
  *
  * FFmpeg is free software; you can redistribute it and/or
  * modify it under the terms of the GNU Lesser General Public
@@ -27,12 +23,8 @@
  * Simple audio converter
  *
  * @example transcode_aac.c
-<<<<<<< HEAD
  * Convert an input audio file to AAC in an MP4 container using FFmpeg.
-=======
- * Convert an input audio file to AAC in an MP4 container using Libav.
  * Formats other than MP4 are supported based on the output file extension.
->>>>>>> b200a2c8
  * @author Andreas Unterweger (dustsigns@gmail.com)
  */
 
@@ -56,21 +48,6 @@
 /* The number of output channels */
 #define OUTPUT_CHANNELS 2
 
-<<<<<<< HEAD
-/** Open an input file and the required decoder. */
-=======
-/**
- * Convert an error code into a text message.
- * @param error Error code to be converted
- * @return Corresponding error text (not thread-safe)
- */
-static char *get_error_text(const int error)
-{
-    static char error_buffer[255];
-    av_strerror(error, error_buffer, sizeof(error_buffer));
-    return error_buffer;
-}
-
 /**
  * Open an input file and the required decoder.
  * @param      filename             File to be opened
@@ -78,7 +55,6 @@
  * @param[out] input_codec_context  Codec context of opened file
  * @return Error code (0 if successful)
  */
->>>>>>> b200a2c8
 static int open_input_file(const char *filename,
                            AVFormatContext **input_format_context,
                            AVCodecContext **input_codec_context)
@@ -293,41 +269,21 @@
 /**
  * Initialize the audio resampler based on the input and output codec settings.
  * If the input and output sample formats differ, a conversion is required
-<<<<<<< HEAD
  * libswresample takes care of this, but requires initialization.
-=======
- * libavresample takes care of this, but requires initialization.
  * @param      input_codec_context  Codec context of the input file
  * @param      output_codec_context Codec context of the output file
  * @param[out] resample_context     Resample context for the required conversion
  * @return Error code (0 if successful)
->>>>>>> b200a2c8
  */
 static int init_resampler(AVCodecContext *input_codec_context,
                           AVCodecContext *output_codec_context,
                           SwrContext **resample_context)
 {
-<<<<<<< HEAD
         int error;
 
-        /**
+        /*
          * Create a resampler context for the conversion.
          * Set the conversion parameters.
-=======
-    /* Only initialize the resampler if it is necessary, i.e.,
-     * if and only if the sample formats differ. */
-    if (input_codec_context->sample_fmt != output_codec_context->sample_fmt ||
-        input_codec_context->channels != output_codec_context->channels) {
-        int error;
-
-        /* Create a resampler context for the conversion. */
-        if (!(*resample_context = avresample_alloc_context())) {
-            fprintf(stderr, "Could not allocate resample context\n");
-            return AVERROR(ENOMEM);
-        }
-
-        /* Set the conversion parameters.
->>>>>>> b200a2c8
          * Default channel layouts based on the number of channels
          * are assumed for simplicity (they are sometimes not detected
          * properly by the demuxer and/or decoder).
@@ -344,20 +300,15 @@
             fprintf(stderr, "Could not allocate resample context\n");
             return AVERROR(ENOMEM);
         }
-        /**
+        /*
         * Perform a sanity check so that the number of converted samples is
         * not greater than the number of samples to be converted.
         * If the sample rates differ, this case has to be handled differently
         */
         av_assert0(output_codec_context->sample_rate == input_codec_context->sample_rate);
 
-<<<<<<< HEAD
-        /** Open the resampler with the specified parameters. */
+        /* Open the resampler with the specified parameters. */
         if ((error = swr_init(*resample_context)) < 0) {
-=======
-        /* Open the resampler with the specified parameters. */
-        if ((error = avresample_open(*resample_context)) < 0) {
->>>>>>> b200a2c8
             fprintf(stderr, "Could not open resample context\n");
             swr_free(resample_context);
             return error;
@@ -423,11 +374,7 @@
 
     /* Read one audio frame from the input file into a temporary packet. */
     if ((error = av_read_frame(input_format_context, &input_packet)) < 0) {
-<<<<<<< HEAD
-        /** If we are at the end of the file, flush the decoder below. */
-=======
-        /* If we are the the end of the file, flush the decoder below. */
->>>>>>> b200a2c8
+        /* If we are at the end of the file, flush the decoder below. */
         if (error == AVERROR_EOF)
             *finished = 1;
         else {
@@ -519,32 +466,15 @@
 {
     int error;
 
-<<<<<<< HEAD
-    /** Convert the samples using the resampler. */
+    /* Convert the samples using the resampler. */
     if ((error = swr_convert(resample_context,
                              converted_data, frame_size,
                              input_data    , frame_size)) < 0) {
-=======
-    /* Convert the samples using the resampler. */
-    if ((error = avresample_convert(resample_context, converted_data, 0,
-                                    frame_size, input_data, 0, frame_size)) < 0) {
->>>>>>> b200a2c8
         fprintf(stderr, "Could not convert input samples (error '%s')\n",
                 av_err2str(error));
         return error;
     }
 
-<<<<<<< HEAD
-=======
-    /* Perform a sanity check so that the number of converted samples is
-     * not greater than the number of samples to be converted.
-     * If the sample rates differ, this case has to be handled differently. */
-    if (avresample_available(resample_context)) {
-        fprintf(stderr, "Converted samples left over\n");
-        return AVERROR_EXIT;
-    }
-
->>>>>>> b200a2c8
     return 0;
 }
 
@@ -585,7 +515,7 @@
  * @param      input_format_context Format context of the input file
  * @param      input_codec_context  Codec context of the input file
  * @param      output_codec_context Codec context of the output file
- * @param      resample_context     Resample context for the conversion
+ * @param      resampler_context    Resample context for the conversion
  * @param[out] finished             Indicates whether the end of file has
  *                                  been reached and all data has been
  *                                  decoded. If this flag is false,
@@ -598,11 +528,7 @@
                                          AVFormatContext *input_format_context,
                                          AVCodecContext *input_codec_context,
                                          AVCodecContext *output_codec_context,
-<<<<<<< HEAD
                                          SwrContext *resampler_context,
-=======
-                                         AVAudioResampleContext *resample_context,
->>>>>>> b200a2c8
                                          int *finished)
 {
     /* Temporary storage of the input samples of the frame read from the file. */
@@ -633,19 +559,10 @@
                                    input_frame->nb_samples))
             goto cleanup;
 
-<<<<<<< HEAD
-        /**
-         * Convert the input samples to the desired output sample format.
-         * This requires a temporary storage provided by converted_input_samples.
-         */
+        /* Convert the input samples to the desired output sample format.
+         * This requires a temporary storage provided by converted_input_samples. */
         if (convert_samples((const uint8_t**)input_frame->extended_data, converted_input_samples,
                             input_frame->nb_samples, resampler_context))
-=======
-        /* Convert the input samples to the desired output sample format.
-         * This requires a temporary storage provided by converted_input_samples. */
-        if (convert_samples(input_frame->extended_data, converted_input_samples,
-                            input_frame->nb_samples, resample_context))
->>>>>>> b200a2c8
             goto cleanup;
 
         /* Add the converted input samples to the FIFO buffer for later processing. */
