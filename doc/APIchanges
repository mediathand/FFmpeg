--- conflicted
+++ resolved
@@ -14,12 +14,7 @@
 
 
 API changes, most recent first:
-<<<<<<< HEAD
-2015-12-17 - lavc 57.18.100 / 57.11.0 - avcodec.h
-=======
-
-2015-xx-xx - xxxxxxx - lavc 57.11.0 - avcodec.h dirac.h
->>>>>>> e02de9df
+2015-12-17 - lavc 57.18.100 / 57.11.0 - avcodec.h dirac.h
   xxxxxxx - Add av_packet_add_side_data().
   xxxxxxx - Add AVCodecContext.coded_side_data.
   xxxxxxx - Add AVCPBProperties API.
