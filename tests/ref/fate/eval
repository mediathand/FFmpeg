Evaluating ''
'' -> nan

Evaluating '1;2'
'1;2' -> 2.000000

Evaluating '-20'
'-20' -> -20.000000

Evaluating '-PI'
'-PI' -> -3.141593

Evaluating '+PI'
'+PI' -> 3.141593

Evaluating '1+(5-2)^(3-1)+1/2+sin(PI)-max(-2.2,-3.1)'
'1+(5-2)^(3-1)+1/2+sin(PI)-max(-2.2,-3.1)' -> 12.700000

Evaluating '80G/80Gi'
'80G/80Gi' -> 0.931323

Evaluating '1k'
'1k' -> 1000.000000

Evaluating '1Gi'
'1Gi' -> 1073741824.000000

Evaluating '1gi'
'1gi' -> nan

Evaluating '1GiFoo'
'1GiFoo' -> nan

Evaluating '1k+1k'
'1k+1k' -> 2000.000000

Evaluating '1Gi*3foo'
'1Gi*3foo' -> nan

Evaluating 'foo'
'foo' -> nan

Evaluating 'foo('
'foo(' -> nan

Evaluating 'foo()'
'foo()' -> nan

Evaluating 'foo)'
'foo)' -> nan

Evaluating 'sin'
'sin' -> nan

Evaluating 'sin('
'sin(' -> nan

Evaluating 'sin()'
'sin()' -> nan

Evaluating 'sin)'
'sin)' -> nan

Evaluating 'sin 10'
'sin 10' -> nan

Evaluating 'sin(1,2,3)'
'sin(1,2,3)' -> nan

Evaluating 'sin(1 )'
'sin(1 )' -> 0.841471

Evaluating '1'
'1' -> 1.000000

Evaluating '1foo'
'1foo' -> nan

Evaluating 'bar + PI + E + 100f*2 + foo'
'bar + PI + E + 100f*2 + foo' -> nan

Evaluating '13k + 12f - foo(1, 2)'
'13k + 12f - foo(1, 2)' -> nan

Evaluating '1gi'
'1gi' -> nan

Evaluating '1Gi'
'1Gi' -> 1073741824.000000

Evaluating 'st(0, 123)'
'st(0, 123)' -> 123.000000

Evaluating 'st(1, 123); ld(1)'
'st(1, 123); ld(1)' -> 123.000000

Evaluating 'st(0, 1); while(lte(ld(0), 100), st(1, ld(1)+ld(0));st(0, ld(0)+1)); ld(1)'
'st(0, 1); while(lte(ld(0), 100), st(1, ld(1)+ld(0));st(0, ld(0)+1)); ld(1)' -> 4950.000000

Evaluating 'st(1, 1); st(2, 2); st(0, 1); while(lte(ld(0),10), st(3, ld(1)+ld(2)); st(1, ld(2)); st(2, ld(3)); st(0, ld(0)+1)); ld(3)'
'st(1, 1); st(2, 2); st(0, 1); while(lte(ld(0),10), st(3, ld(1)+ld(2)); st(1, ld(2)); st(2, ld(3)); st(0, ld(0)+1)); ld(3)' -> 144.000000

Evaluating 'while(0, 10)'
'while(0, 10)' -> nan

Evaluating 'st(0, 1); while(lte(ld(0),100), st(1, ld(1)+ld(0)); st(0, ld(0)+1))'
'st(0, 1); while(lte(ld(0),100), st(1, ld(1)+ld(0)); st(0, ld(0)+1))' -> 100.000000

Evaluating 'isnan(1)'
'isnan(1)' -> 0.000000

Evaluating 'isnan(NAN)'
'isnan(NAN)' -> 1.000000

Evaluating 'floor(NAN)'
'floor(NAN)' -> nan

Evaluating 'floor(123.123)'
'floor(123.123)' -> 123.000000

Evaluating 'floor(-123.123)'
'floor(-123.123)' -> -124.000000

Evaluating 'trunc(123.123)'
'trunc(123.123)' -> 123.000000

Evaluating 'trunc(-123.123)'
'trunc(-123.123)' -> -123.000000

Evaluating 'ceil(123.123)'
'ceil(123.123)' -> 124.000000

Evaluating 'ceil(-123.123)'
'ceil(-123.123)' -> -123.000000

Evaluating 'sqrt(1764)'
'sqrt(1764)' -> 42.000000

<<<<<<< HEAD
Evaluating 'sqrt(-1)'
'sqrt(-1)' -> nan
=======
Evaluating 'isnan(sqrt(-1))'
'isnan(sqrt(-1))' -> 1.000000
>>>>>>> dcb9f6a2

Evaluating 'not(1)'
'not(1)' -> 0.000000

Evaluating 'not(NAN)'
'not(NAN)' -> 0.000000

Evaluating 'not(0)'
'not(0)' -> 1.000000

Evaluating 'pow(0,1.23)'
'pow(0,1.23)' -> 0.000000

Evaluating 'pow(PI,1.23)'
'pow(PI,1.23)' -> 4.087844

Evaluating 'PI^1.23'
'PI^1.23' -> 4.087844

Evaluating 'pow(-1,1.23)'
'pow(-1,1.23)' -> nan

12.700000 == 12.7
0.931323 == 0.931322575<|MERGE_RESOLUTION|>--- conflicted
+++ resolved
@@ -136,13 +136,8 @@
 Evaluating 'sqrt(1764)'
 'sqrt(1764)' -> 42.000000
 
-<<<<<<< HEAD
-Evaluating 'sqrt(-1)'
-'sqrt(-1)' -> nan
-=======
 Evaluating 'isnan(sqrt(-1))'
 'isnan(sqrt(-1))' -> 1.000000
->>>>>>> dcb9f6a2
 
 Evaluating 'not(1)'
 'not(1)' -> 0.000000
