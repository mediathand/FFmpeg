--- conflicted
+++ resolved
@@ -28,11 +28,7 @@
 #include "pixdesc.h"
 #include "pixfmt.h"
 
-<<<<<<< HEAD
-static const HWContextType *const hw_table[] = {
-=======
 static const HWContextType * const hw_table[] = {
->>>>>>> fd9212f2
 #if CONFIG_CUDA
     &ff_hwcontext_type_cuda,
 #endif
